--- conflicted
+++ resolved
@@ -137,15 +137,9 @@
 
 .TR
 .B :HELp
-<<<<<<< HEAD
-Show online help (displays a file
-.B help.txt
-in the working directory).
-=======
 Show online help (displays  
 .B help.txt
 from working directory or from @prefix@/share if no local one exists).
->>>>>>> b1d46781
 
 .TR
 .B :INFo
@@ -502,12 +496,9 @@
 
 .TR
 .B Alt-t
-<<<<<<< HEAD
-Tune (via cwdaemon) 
-=======
+
 Tune your rig (via cwdaemon). Activates PTT and Key output for 6 seconds. 
 Stop with any key.
->>>>>>> b1d46781
 
 .TR
 .B Alt-v
@@ -775,11 +766,7 @@
   'M' - only own mode
   'D' - do not show dupes
   'S' - skip dupes during grab_next (ctrl-g)
-<<<<<<< HEAD
-  <number> livetime for new spots in second (number >=300)
-=======
   <number> livetime for new spots in second (number >=30)
->>>>>>> b1d46781
 
 .TR
 .B SCOREWINDOW
