--- conflicted
+++ resolved
@@ -46,7 +46,7 @@
 	    for(qpos=0; qpos<80; qpos++) {
 		qtclogline[qpos] = 32;
 	    }
-	  
+
 	    qpos = 0;
 	    // QTC:  3799 PH 2003-03-23 0711 YB1AQS        001/10     DL8WPX        0330 DL6RAI        1021
 	    // QTC: 21086 RY 2001-11-10 0759 HA3LI           1/10     YB1AQS        0003 KB3TS          003
@@ -164,11 +164,7 @@
 int store_sent_qtc(char *loglineptr)
 {
 	FILE *fp;
-<<<<<<< HEAD
-	int i, bandidx;
-=======
 	int i;
->>>>>>> 9b04a0b3
 	char callsign[15];
 
 	if  ( (fp = fopen(QTC_SENT_LOG, "a"))  == NULL){
@@ -183,13 +179,8 @@
 	total++;
 
 	fclose(fp);
-<<<<<<< HEAD
-	parse_qtcline(loglineptr, callsign, &bandidx);
-	qtc_inc(callsign, bandidx);
-=======
 	parse_qtcline(loglineptr, callsign, SEND);
 	qtc_inc(callsign, SEND);
->>>>>>> 9b04a0b3
 
 	return(0);
 }