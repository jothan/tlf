--- conflicted
+++ resolved
@@ -134,9 +134,5 @@
 spot *bandmap_lookup(char *partialcall);
 
 spot *bandmap_next(unsigned int upwards, unsigned int freq);
-<<<<<<< HEAD
-=======
 
-
->>>>>>> 9b04a0b3
 #endif