/*
 * Tlf - contest logging program for amateur radio operators
 * Copyright (C) 2001-2002-2003 Rein Couperus <pa0rct@amsat.org>
 *
 * This program is free software; you can redistribute it and/or modify
 * it under the terms of the GNU General Public License as published by
 * the Free Software Foundation; either version 2 of the License, or
 * (at your option) any later version.
 *
 * This program is distributed in the hope that it will be useful,
 * but WITHOUT ANY WARRANTY; without even the implied warranty of
 * MERCHANTABILITY or FITNESS FOR A PARTICULAR PURPOSE.  See the
 * GNU General Public License for more details.
 *
 * You should have received a copy of the GNU General Public License
 * along with this program; if not, write to the Free Software
 * Foundation, Inc., 59 Temple Place, Suite 330, Boston, MA  02111-1307  USA
 */

	/* ------------------------------------------------------------
	 *     add prefix
	 *
	 *--------------------------------------------------------------*/

#include "addpfx.h"
#include "tlf.h"

char prefixes_worked[MAX_CALLS][6];
int nr_of_px = 0;
int nr_of_px_ab = 0;
struct {
    char pfx[6];
    int bands;
} prefixes_worked_ab[MAX_CALLS];

int pfxs_per_band[NBANDS] = {0, 0, 0, 0, 0, 0, 0, 0, 0};

int add_pfx(char *pxstr)
{
<<<<<<< HEAD

    extern int pfxmultab;
    extern int bandinx;
    int q = 0, found = 0, bandfound = 0;
=======
    int q = 0, found = 0;
>>>>>>> c4f64163

    prefixes_worked[nr_of_px][0] = '\0';
    prefixes_worked_ab[nr_of_px].pfx[0] = '\0';
    prefixes_worked_ab[nr_of_px].bands = 0;

    for (q = 0; q <= nr_of_px; q++) {

	if (pfxmultab == 1) {
	    if (strcmp(pxstr, prefixes_worked_ab[q].pfx) == 0) {
		found = 1;
		if (prefixes_worked_ab[q].bands & inxes[bandinx]) {
		    bandfound = 1;
		}
		break;
	    }
	}
	else {
	    if (strcmp(pxstr, prefixes_worked[q]) == 0) {
		found = 1;
		break;
	    }
	}
    }

    if (pfxmultab == 1) {
        if (found != 1) {
	    strcpy(prefixes_worked_ab[nr_of_px].pfx, pxstr);
	    prefixes_worked_ab[nr_of_px].bands |= inxes[bandinx];
	    nr_of_px++;
	    nr_of_px_ab++;
	    pfxs_per_band[bandinx]++;
	}
	else {
	    if (bandfound != 1) {
		prefixes_worked_ab[q].bands |= inxes[bandinx];
		nr_of_px_ab++;
		pfxs_per_band[bandinx]++;
	    }
	}
    }
    else {
	if (found != 1) {
	    strcpy(prefixes_worked[nr_of_px], pxstr);
	    nr_of_px++;
	}
    }

    if (pfxmultab != 1) {
	return (found);
    }
    else {
	return (bandfound);
    }
}

	/*--------------------addpx for LAN qso's--------------------------------------*/<|MERGE_RESOLUTION|>--- conflicted
+++ resolved
@@ -37,14 +37,10 @@
 
 int add_pfx(char *pxstr)
 {
-<<<<<<< HEAD
 
     extern int pfxmultab;
     extern int bandinx;
     int q = 0, found = 0, bandfound = 0;
-=======
-    int q = 0, found = 0;
->>>>>>> c4f64163
 
     prefixes_worked[nr_of_px][0] = '\0';
     prefixes_worked_ab[nr_of_px].pfx[0] = '\0';
