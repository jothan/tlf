--- conflicted
+++ resolved
@@ -29,77 +29,20 @@
 
 int nr_of_px = 0;
 int nr_of_px_ab = 0;
-<<<<<<< HEAD
-struct {
-    char pfx[6];
-    int bands;
-} prefixes_worked_ab[MAX_CALLS];
-=======
 
 struct {
     char pfx[6];
     int bands;
 } prefixes_worked[MAX_CALLS];
->>>>>>> 62cc828d
 
 int pfxs_per_band[NBANDS] = {0, 0, 0, 0, 0, 0, 0, 0, 0};
 
 int add_pfx(char *pxstr)
 {
-<<<<<<< HEAD
-
-=======
->>>>>>> 62cc828d
     extern int pfxmultab;
     extern int bandinx;
     int q = 0, found = 0, bandfound = 0;
 
-<<<<<<< HEAD
-    prefixes_worked[nr_of_px][0] = '\0';
-    prefixes_worked_ab[nr_of_px].pfx[0] = '\0';
-    prefixes_worked_ab[nr_of_px].bands = 0;
-
-    for (q = 0; q <= nr_of_px; q++) {
-
-	if (pfxmultab == 1) {
-	    if (strcmp(pxstr, prefixes_worked_ab[q].pfx) == 0) {
-		found = 1;
-		if (prefixes_worked_ab[q].bands & inxes[bandinx]) {
-		    bandfound = 1;
-		}
-		break;
-	    }
-	}
-	else {
-	    if (strcmp(pxstr, prefixes_worked[q]) == 0) {
-		found = 1;
-		break;
-	    }
-	}
-    }
-
-    if (pfxmultab == 1) {
-	if (found != 1) {
-	    strcpy(prefixes_worked_ab[nr_of_px].pfx, pxstr);
-	    prefixes_worked_ab[nr_of_px].bands |= inxes[bandinx];
-	    nr_of_px++;
-	    nr_of_px_ab++;
-	    pfxs_per_band[bandinx]++;
-	}
-	else {
-	    if (bandfound != 1) {
-		prefixes_worked_ab[q].bands |= inxes[bandinx];
-		nr_of_px_ab++;
-		pfxs_per_band[bandinx]++;
-	    }
-	}
-    }
-    else {
-	if (found != 1) {
-	    strcpy(prefixes_worked[nr_of_px], pxstr);
-	    nr_of_px++;
-	}
-=======
     prefixes_worked[nr_of_px].pfx[0] = '\0';
     prefixes_worked[nr_of_px].bands = 0;
 
@@ -135,7 +78,6 @@
     }
     else {
 	return (bandfound);
->>>>>>> 62cc828d
     }
 }
 
@@ -150,20 +92,11 @@
 }
 
 
-<<<<<<< HEAD
-    if (pfxmultab != 1) {
-	return (found);
-    }
-    else {
-	return (bandfound);
-    }
-=======
 int GetNrOfPfx_OnBand(int bandindex) {
     if (bandindex < NBANDS)
 	return pfxs_per_band[bandindex];
     else
 	return 0;
->>>>>>> 62cc828d
 }
 
 
