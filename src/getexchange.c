/*
 * Tlf - contest logging program for amateur radio operators
 * Copyright (C) 2001-2002-2003-2004-2005 Rein Couperus <pa0r@eudx.org>
 *               2011-2012                Thomas Beierlein <tb@forth-ev.de>
<<<<<<< HEAD
 *               2013                     Ervin Hegedus <airween@gmail.com>
=======
 *               2014                     Ervin Hegedus - HA2OS <airween@gmail.com>
>>>>>>> 4e72bffd
 *
 * This program is free software; you can redistribute it and/or modify
 * it under the terms of the GNU General Public License as published by
 * the Free Software Foundation; either version 2 of the License, or
 * (at your option) any later version.
 *
 * This program is distributed in the hope that it will be useful,
 * but WITHOUT ANY WARRANTY; without even the implied warranty of
 * MERCHANTABILITY or FITNESS FOR A PARTICULAR PURPOSE.  See the
 * GNU General Public License for more details.
 *
 * You should have received a copy of the GNU General Public License
 * along with this program; if not, write to the Free Software
 * Foundation, Inc., 59 Temple Place, Suite 330, Boston, MA  02111-1307  USA
 */

	/* ------------------------------------------------------------
	 *        Getexchange handles  the  comment field
	 *
	 *--------------------------------------------------------------*/

#include "getexchange.h"
#include "recall_exchange.h"
#include "addspot.h"
#include "logit.h"
#include "cw_utils.h"
#include <glib.h>
<<<<<<< HEAD
#include "locator2longlat.h"
=======
#include "getpx.h"
#include "score.h"
>>>>>>> 4e72bffd

#define MULTS_POSSIBLE(n) ((char *)g_ptr_array_index(mults_possible, n))
#define LEN(array) (sizeof(array) / sizeof(array[0]))

int play_file(char *audiofile);


int checkexchange (int x);
int getlastpattern (char *checkstring);
char *getgrid (char *comment);
void exchange_edit (void);

int getexchange(void)
{
    extern int contest;
    extern char comment[];
    extern char cqzone[];
    extern char ituzone[];
    extern char my_rst[];
    extern int change_rst;
    extern char message[][80];
    extern char ph_message[14][80];
    extern char hiscall[];
    extern char buffer[];
    extern char qsonrstr[];
    extern int cqww;
    extern int wpx;
    extern int pacc_pa_flg;
    extern int stewperry_flg;
    extern int arrldx_usa;
    extern int arrl_fd;
    extern int exchange_serial;
    extern int countrynr;
    extern int mycountrynr;
    extern int sprint;
    extern int trxmode;
    extern int recall_mult;
    extern int arrlss;
    extern int lan_active;
    extern char lastqsonr[];
    extern char qsonrstr[];
    extern char call[];
    extern char section[];
    extern int serial_section_mult;
    extern int serial_grid4_mult;
    extern int sectn_mult;
    extern int dx_arrlsections;
    extern int ctcomp;
    extern int wazmult;
    extern int itumult;
    extern int pfxmult;
    extern int exc_cont;
    extern char continent[];
    extern int keyerport;
    extern int commentfield;
    extern int no_rst;
    extern int serial_or_section;

    int i;
    int x = 0;
    char instring[2];
    char commentbuf[40] = "";
    int retval;
    char *gridmult = "";

    instring[1] = '\0';

    if ((lan_active == 1) && (exchange_serial == 1)) {
	strncpy(lastqsonr, qsonrstr, 5);
	send_lan_message(INCQSONUM, qsonrstr);
    }

    if (recall_mult == 1)
	retval = recall_exchange();

    if ((arrldx_usa == 1) && (trxmode != CWMODE))
	retval = recall_exchange();

    if (arrl_fd == 1)
	retval = recall_exchange();

    if (((cqww == 1) || (wazmult == 1) || (itumult == 1))
	&& (*comment == '\0') && (strlen(hiscall) != 0)) {
	if (itumult == 1)
	    strcpy(comment, ituzone);
	else
	    strcpy(comment, cqzone);
    }
    if ((exc_cont == 1) && (*comment == '\0')
	&& (strlen(hiscall) != 0)) {
	strcpy(comment, continent);
    }

    if (stewperry_flg == 1) {
	retval = recall_exchange();
    }

    /* parse input and modify exchange field accordingly */

    commentfield = 1;

    i = strlen(comment);

    while (1) {

	refresh_comment();

       	/* wait for next char pressed, but update time, cluster and TRX qrg */
	nodelay(stdscr, TRUE);  /* main loop waiting for input */
	x = -1;
	while (x < 1) {

	    usleep(10000);

	    time_update();

	    if (trxmode == DIGIMODE && (keyerport == GMFSK
	           || keyerport == MFJ1278_KEYER)) {
	        show_rtty();
	    }

            /* make sure that the wrefresh() inside getch() shows the cursor
             * in the input field */
	    wmove(stdscr, 12, 54 + strlen(comment));
	    x = onechar();
        }
        nodelay(stdscr, FALSE);


	switch (x) {

	case 1:						/* ctrl-a */
	    {
		addspot();
		*comment = '\0';
		x = 9;
		break;
	    }

	case 127:					/* erase */
	    {
		if (i >= 1) {
		    comment[strlen(comment) - 1] = '\0';
		    i -= 1;
		}
		break;
	    }

	case 27:
	    {
		stoptx();			/* stop sending CW */
		if (comment[0] != '\0') {	/* if comment not empty */
		    /* drop exchange so far */
		    comment[0] = '\0';
		    i = 0;
		} else {
		    /* back to callinput */
		    x = 9;
		}
		break;
	    }

	case 160:		// for CT compatibility
	    {
		if (ctcomp != 0) {
		    if (trxmode == CWMODE || trxmode == DIGIMODE) {
			sendmessage(message[1]);

		    } else
			play_file(ph_message[1]);

		}
		break;
	    }

	case '+':		// for CT compatibility
	    {
		if ((ctcomp != 0) && (strlen(hiscall) > 2)) {
		    if (trxmode == CWMODE || trxmode == DIGIMODE) {
			sendmessage(message[2]);	/* F3 */

		    } else
			play_file(ph_message[2]);

		    x = 92;
		}
		break;
	    }

	case 129:
	    {
		if (trxmode == CWMODE || trxmode == DIGIMODE) {
		    strcat(buffer, call);	/* F1 */
		    sendbuf();
		} else
		    play_file(ph_message[5]);	// call

		break;
	    }

	case 130 ... 138:
	    {
		if (trxmode == CWMODE || trxmode == DIGIMODE) {
		    sendmessage(message[x - 129]);	/* F2..F10 */

		} else
		    play_file(ph_message[x - 129]);

		break;
	    }
	case 140:
            {
                if (trxmode == CWMODE || trxmode == DIGIMODE) {
                    sendmessage(message[10]);        /* F11 */

                } else
                    play_file(ph_message[10]);

                break;
            }
	case 176 ... 186:
	    {
		sendmessage(message[x - 162]);	/* alt-0 to alt-9 */

		break;
	    }

	case 155:		/* edit exchange field */
	    {
		if (*comment != '\0')
		    exchange_edit();
		break;
	    }

	case 156:		/* change MY RST */
	    {
		if (change_rst == 1) {
		    if (my_rst[1] <= 56) {
			my_rst[1]++;

			no_rst ? : mvprintw(12, 49, my_rst);
		    }
		} else {	/* speed up */
		    speedup();

                    attron(COLOR_PAIR(C_HEADER) | A_STANDOUT);
		    mvprintw(0, 14, "%2d", GetCWSpeed());
		}
		break;

	    }
	case 157:
	    {
		if (change_rst == 1) {

		    if (my_rst[1] > 49) {
			my_rst[1]--;

			no_rst ? : mvprintw(12, 49, my_rst);
		    }
		} else {
		    speeddown();

                    attron(COLOR_PAIR(C_HEADER) | A_STANDOUT);
		    mvprintw(0, 14, "%2d", GetCWSpeed());
		}
		break;

	    }
	case 44:		// , keyer
	case 11:		// ctrl-k
	    {
		mvprintw(5, 0, "");
		keyer();
		x = 0;
		break;
	    }
	case '\n':
	    {			/* log QSO immediately if CT compatible
				 * or not in contest */
		if ((ctcomp == 1) || (contest != 1))
		    x = 92;
//                            if (dxped == 1) x = 92;
		break;
	    }
	}

	if (x >= 'a' && x <= 'z')
	    x = x - 32;

	if (i < 25) {		/* normal character -> insert if space left */
	    if (x >= ' ' && x <= 'Z') {
		instring[0] = x;
		addch(x);
		strcat(comment, instring);
		if (keyerport == GMFSK) {
		    show_rtty();
		    mvprintw(12, 54, comment);
		}
		i++;
		refreshp();
	    }
	}

	if ((serial_section_mult == 1) ||
	    (dx_arrlsections == 1) ||
	    (sectn_mult == 1) ||
	    (arrlss == 1) ||
	    (cqww == 1) ||
	    (stewperry_flg == 1)) {

	    x = checkexchange(x);
	}

	if (x == '\n' || x == 9 || x == 11 || x == 92) {

	    if ((exchange_serial == 1 && comment[0] >= '0' && comment[0] <= '9')) {	/* align serial nr. */
		if (strlen(comment) == 1) {
		    strcpy(commentbuf, comment);
		    comment[0] = '\0';
		    strcat(comment, "00");
		    strcat(comment, commentbuf);
		}

		if (strlen(comment) == 2) {
		    strcpy(commentbuf, comment);
		    comment[0] = '\0';
		    strcat(comment, "0");
		    strcat(comment, commentbuf);
		}

	    }

	    if (wpx == 1 && pfxmult == 0) {	/* align serial nr. */

		if ((strlen(comment) == 1) || (comment[1] == ' ')) {
		    strcpy(commentbuf, comment);
		    comment[0] = '\0';
		    strcat(comment, "00");
		    strcat(comment, commentbuf);
		}

		if ((strlen(comment) == 2) || (comment[2] == ' ')) {
		    strcpy(commentbuf, comment);
		    comment[0] = '\0';
		    strcat(comment, "0");
		    strcat(comment, commentbuf);
		}

	    }

	    if (sprint == 1) {

		if ((comment[1] == ' ') && (comment[0] != ' ')) {

		    strcpy(commentbuf, "00");
		    commentbuf[2] = comment[0];
		    commentbuf[3] = '\0';
		    strcat(commentbuf, comment + 1);
		    strcpy(comment, commentbuf);
		}
		if ((comment[2] == ' ') && (comment[1] != ' ')) {

		    strcpy(commentbuf, "0");
		    commentbuf[1] = comment[0];
		    commentbuf[2] = comment[1];
		    commentbuf[3] = '\0';
		    strcat(commentbuf, comment + 2);
		    strcpy(comment, commentbuf);
		}

	    }

	    if ((pacc_pa_flg == 1) && (countrynr != mycountrynr)) {
		if (strlen(comment) == 1) {
		    strcpy(commentbuf, comment);
		    comment[0] = '\0';
		    strcat(comment, "00");
		    strcat(comment, commentbuf);
		}

		if (strlen(comment) == 2) {
		    strcpy(commentbuf, comment);
		    comment[0] = '\0';
		    strcat(comment, "0");
		    strcat(comment, commentbuf);
		}

	    }

	    if ((arrlss == 1) && (x != 9) && (strlen(section) < 2)) {
		mvprintw(13, 54, "section?");
		mvprintw(12, 54, comment);
		x = 0;
	    } else if (((serial_section_mult == 1) || (sectn_mult == 1))
		       && ((x != 9) && (strlen(section) < 1))) {
	        if (serial_or_section == 0 || (serial_or_section == 1 && country_found(hiscall) == 1)) {
		    mvprintw(13, 54, "section?", section);
		    mvprintw(12, 54, comment);
		    refreshp();
		}
		break;

	    } else if (serial_grid4_mult == 1) {
		//      mvprintw(13,54, "section?");
		mvprintw(12, 54, comment);
		refreshp();
		gridmult = getgrid(comment);
		strcpy(section, gridmult);
		section[4] = '\0';

		break;
//                              x = 0; //##debug

	    } else if (stewperry_flg == 1) {
		if (check_qra(comment) > 0) {
		    mvprintw(13, 54, "locator?");
		    mvprintw(12, 54, comment);
		    break;
		}
		refreshp();
		break;
	    } else
		break;

	}

    }
    refresh_comment();
    
    commentfield = 0;

    return (x);
}


/* ------------------------------------------------------------------------ */

char cmpattern[32] = "                               ";	// global
char ssexchange[30] = "";
char section[8] = "";
char callupdate[7];
int call_update = 0;
char zone_export[3] = "  ";
char zone_fix[3] = "";

/* ------------------------------------------------------------------------ */

int checkexchange(int x)
{

    extern char comment[];
    extern char ssexchange[];
    extern GPtrArray *mults_possible;
    extern int cqww;
    extern int arrlss;
    extern int stewperry_flg;
    extern char section[];
    extern char callupdate[];
    extern char hiscall[];
    extern int call_update;
    extern char zone_export[];
    extern char zone_fix[];
    extern int serial_section_mult;
    extern int sectn_mult;
    extern int dx_arrlsections;

    char precedent[] = " ";
    char serial[5] = "    ";
    char check[3] = "  ";
    char checksection[30];
    char zone[4] = "";

/* field of allowed pattern sequences
 *
 * The characters have the following meaning:
 * u - undefined (left or right delimiter)
 * b - blank character
 * a - ascii character
 * f - a figure / digit
 *
 * e.g. faf means a character between two digits
 */
    char serpats[8][8] = {
	"bfb",
	"afb",
	"bfa",
	"bffab",
	"affab",
	"bffbffb",
	"fff",
	"ffff"
    };
    char precpats[8][4] = {
	"faf",
	"fab",
	"bab",
	"baf",
	"fau",
	"bau",
	"uaf",
	"uab"
    };
    char checkpats[6][5] = {
	"bffb",
	"bffu",
	"affu",
	"affb",
	"affa",
	"bffa"
    };
    char secpats[10][6] = {
	"fab",
	"faab",
	"faaab",
	"bab",
	"baab",
	"baaab",
	"bau",
	"baau",
	"baaau",
	"baafb"
    };
    char callpats[5][9] = {
	"bafaab",
	"baafab",
	"baafaab",
	"bafaaab",
	"baafaaab"
    };
    char zonepats[6][6] = {
	"ufb",
	"uffb",
	"bfb",
	"bffb",
	"bffu",
	"bfu"
    };
    char sectionpats[9][6] = {
	"uab",
	"uaab",
	"uaaab",
	"uau",
	"uaau",
	"uaaau",
	"bab",
	"baab",
	"baaab"
    };

    int i, s, hr, ii, pr, jj;

    /* get the pattern sequence from comment string */
    strcpy(cmpattern, "u                    ");

    if (strlen(comment) > 0) {

	for (i = 0; i < strlen(comment); i++) {

	    switch ((int) comment[i]) {

	    case 'A'...'Z':{
		    cmpattern[i + 1] = 'a';
		    cmpattern[i + 2] = 'u';
		    break;
		}

	    case '0'...'9':{
		    cmpattern[i + 1] = 'f';
		    cmpattern[i + 2] = 'u';
		    break;
		}

	    case ' ':{
		    cmpattern[i + 1] = 'b';
		    break;
		}

	    default:
		cmpattern[i + 1] = 'u';
	    }
	}
    }

    // -----------------------------------cqww-----------------------
    if (cqww == 1) {

	s = atoi(comment);
	snprintf( zone, sizeof(zone), "%02d", s);

	for (ii = 0; ii < LEN(zonepats); ii++) {

	    hr = getlastpattern(zonepats[ii]);

//! \todo  logik und Verwendung zone_fix vs zone_export unklar
//! Was passiert, falls zonenummer in comment zu groess ist?
	    if ((hr > 1) && (atoi(comment + hr - 1) != 0)) {
		sprintf(zone, "%02d", atoi(comment + hr - 1));
		strncpy(zone_fix, zone, 2);
		zone_fix[2] = '\0';
	    } else {
		strncpy(zone_export, zone, 2);
		zone_export[2] = '\0';
	    }
	}

	if (strlen(hiscall) >= 2)
	    OnLowerSearchPanel(32, zone_export);


	for (ii = 0; ii < LEN(callpats); ii++) {

	    hr = getlastpattern(callpats[ii]);	// call update ?

	    if (hr > 0) {

		switch (ii) {

		case 0 ... 1:
		    strncpy(callupdate, comment + hr, 4);
		    callupdate[4] = '\0';
		    break;
		case 2 ... 3:
		    strncpy(callupdate, comment + hr, 5);
		    callupdate[5] = '\0';
		    break;
		case 4:
		    strncpy(callupdate, comment + hr, 6);
		    callupdate[6] = '\0';
		}

		if (strlen(callupdate) > 3) {

		    if (call_update == 1)
			strcpy(hiscall, callupdate);

		    mvprintw(12, 29, "       ");
		    mvprintw(12, 29, "%s", hiscall);
		    mvprintw(12, 54, "%s", comment);
		}
	    }
	}

	return (x);
    }

    // ---------------------------arrls------------------------------
    if (arrlss == 1) {

	// get serial nr.

	s = atoi(comment);

	if (s != 0)
	    snprintf(serial, sizeof(serial), "%4d", s);

	for (ii = 0; ii < LEN(serpats); ii++) {

	    hr = getlastpattern(serpats[ii]);

	    if (hr > 0)
			snprintf(serial, sizeof(serial), "%4d",
				atoi(comment + hr - 1));

	    if (ii == 5 && hr > 0) {
		snprintf(serial, sizeof(serial), "%4d", atoi(comment + hr - 1));
		snprintf(check, sizeof(check), "%2d", atoi(comment + hr + 2));
	    }

	}

	// get precedent

	if (((comment[0] == 'A')
	     || (comment[0] == 'B')
	     || (comment[0] == 'M')
	     || (comment[0] == 'Q')
	     || (comment[0] == 'S')
	     || (comment[0] == 'U'))
	    && ((comment[1] == ' ') || (cmpattern[2] == 'f'))) {

	    precedent[0] = comment[0];
	}


	/* look for a single letter */
	for (ii = 0; ii < LEN(precpats); ii++) {

	    hr = getlastpattern(precpats[ii]);

	    if (hr > 0) {
		pr = comment[hr];
		if ((pr == 'Q') || (pr == 'A') || (pr == 'B')
		    || (pr == 'U') || (pr == 'M') || (pr == 'S')) {
		    precedent[0] = pr;
		    precedent[1] = '\0';
		}
	    }
	}

	// get call update

	for (ii = 0; ii < LEN(callpats); ii++) {

	    hr = getlastpattern(callpats[ii]);

	    if (hr > 0) {
		if (((comment[hr] == 'A') && (comment[hr + 1] > 59))
		    || (comment[hr] == 'K') || (comment[hr] == 'N')
		    || (comment[hr] == 'W')
		    || (comment[hr] == 'V') || (comment[hr] == 'C')) {

		    switch (ii) {

		    case 0 ... 1:
			strncpy(callupdate, comment + hr, 4);
			callupdate[4] = '\0';
			break;
		    case 2 ... 3:
			strncpy(callupdate, comment + hr, 5);
			callupdate[5] = '\0';
			break;
		    case 4:
			strncpy(callupdate, comment + hr, 6);
			callupdate[6] = '\0';

		    }
		    if (strlen(callupdate) > 3) {

			if (call_update == 1)
			    strcpy(hiscall, callupdate);

			mvprintw(12, 29, "       ");
			mvprintw(12, 29, "%s", hiscall);
			mvprintw(12, 54, "%s", comment);
		    }

		}
	    }

	}

	// get check

	for (ii = 0; ii < LEN(checkpats); ii++) {

	    hr = getlastpattern(checkpats[ii]);
	    if (hr > 0) {
		check[0] = comment[hr];
		check[1] = comment[hr + 1];
		check[2] = '\0';
	    }
	}

	// get section
	*section = '\0';

	for (ii = 0; ii < LEN(secpats); ii++) {

	    hr = getlastpattern(secpats[ii]);

	    if (hr > 0) {

		g_strlcpy(checksection, comment + hr, 4);
		g_strchomp(checksection);

		for (jj = 0; jj < mults_possible->len; jj++) {

		    char *multi = g_strdup(MULTS_POSSIBLE(jj));
		    g_strchomp(multi);

		    if ((strlen(multi) >= 1) &&
			(strcmp(checksection, multi) == 0)) {

			strcpy(section, multi);
			break;
		    }
		    g_free(multi);
		}
	    }
	}

	{
	    char buf[40];
	    sprintf(buf, " %4s %1s %2s %2s ", serial, precedent,
		 check, section);
	    OnLowerSearchPanel(8, buf);
	}

	/* \todo use sprintf */
	ssexchange[0] = '\0';

	strcat(ssexchange, serial);
	strcat(ssexchange, " ");
	strcat(ssexchange, precedent);
	strcat(ssexchange, " ");
	strcat(ssexchange, check);
	strcat(ssexchange, " ");
	strcat(ssexchange, section);

	mvprintw(12, 54, comment);
	refreshp();

	return (x);		// end arrlss
    }

    // ----------------------serial+section--------------------------
    if ((serial_section_mult == 1) || (sectn_mult == 1)
	|| (dx_arrlsections == 1)) {

	if (serial_section_mult == 1) {

	    // get serial nr.

	    s = atoi(comment);

	    if (s != 0)
		snprintf(serial, sizeof(serial), "%4d", atoi(comment));

	    for (ii = 0; ii < LEN(serpats); ii++) {

		hr = getlastpattern(serpats[ii]);

		if (hr > 0)
		    snprintf(serial, sizeof(serial), "%4d",
			    atoi(comment + hr - 1));

		if (ii == 5 && hr > 0) {
		    snprintf(serial, sizeof(serial), "%4d",
			    atoi(comment + hr - 1));
		    snprintf(check, sizeof(check), "%2d",
			    atoi(comment + hr + 2));
		}

	    }

	    // get section

	    for (ii = 0; ii < LEN(secpats); ii++) {

		hr = getlastpattern(secpats[ii]);

		if (hr > 0) {

		    memset(checksection, 0, 29);
		    strncpy(checksection, comment + (hr), 3);
		    if (checksection[strlen(checksection) - 1] == ' ') {
			checksection[strlen(checksection) - 1] = '\0';
		    }

		    for (jj = 0; jj < mults_possible->len; jj++) {

			if ((strlen(MULTS_POSSIBLE(jj)) >= 1)
			    && (strcmp(checksection, MULTS_POSSIBLE(jj)) ==
				0)) {
			    strcpy(section, MULTS_POSSIBLE(jj));
			    break;	// new
			}
		    }
		}
	    }
	}			// end serial_section_mult
	if (sectn_mult == 1) {

	    for (ii = 0; ii < LEN(sectionpats); ii++) {

		hr = getlastpattern(sectionpats[ii]);

		strncpy(checksection, comment, 3);
		checksection[3] = '\0';
		for (jj = 0; jj < mults_possible->len; jj++) {

		    if ((strlen(MULTS_POSSIBLE(jj)) >= 1)
			&& (strstr(checksection, MULTS_POSSIBLE(jj)) !=
			    NULL)) {

			strcpy(section, MULTS_POSSIBLE(jj));
		    }
		}
	    }

	}			//  end sectn_mult
	if (dx_arrlsections == 1) {

	    for (ii = 0; ii < LEN(sectionpats); ii++) {

		hr = getlastpattern(sectionpats[ii]);

		strncpy(checksection, comment, 3);
		checksection[3] = '\0';

		for (jj = 0; jj < mults_possible->len; jj++) {

		    if ((strlen(MULTS_POSSIBLE(jj)) ==
			 strlen(checksection))
			&& (strstr(checksection, MULTS_POSSIBLE(jj)) !=
			    NULL)) {

			strcpy(section, MULTS_POSSIBLE(jj));

			// if (strlen(section) == strlen(mults_possible[jj])) break;
		    }
		}

	    }

	}			// end dx_arrlsections

	callupdate[0] = '\0';

    }


    // get call update

    for (ii = 0; ii < LEN(callpats); ii++) {

	hr = getlastpattern(callpats[ii]);

	if (hr > 0) {
	    if (((comment[hr] == 'A') && (comment[hr + 1] > 59))
		|| (comment[hr] == 'K') || (comment[hr] == 'N')
		|| (comment[hr] == 'W')
		|| (comment[hr] == 'V') || (comment[hr] == 'C')) {

		switch (ii) {

		case 0 ... 1:
		    strncpy(callupdate, comment + hr, 4);
		    callupdate[4] = '\0';
		    break;
		case 2 ... 3:
		    strncpy(callupdate, comment + hr, 5);
		    callupdate[5] = '\0';
		    break;
		case 4:
		    strncpy(callupdate, comment + hr, 6);
		    callupdate[6] = '\0';

		}

		if (strlen(callupdate) > 3) {

		    if (call_update == 1)
			strcpy(hiscall, callupdate);

		    mvprintw(12, 29, "       ");
		    mvprintw(12, 29, "%s", hiscall);
		    mvprintw(12, 54, "%s", comment);
		}

	    }
	}

    }
    OnLowerSearchPanel(32, "   ");
    OnLowerSearchPanel(32, section);	/* show section on lower frame of
					   Worked window */
    ssexchange[0] = '\0';

/*	if (serial_section_mult == 1) {
		strcat (ssexchange,serial);
		strcat (ssexchange, " ");
	}
*/
    strcat(ssexchange, section);

    // ---------------------------end mults --------------------------
    mvprintw(12, 54, comment);
    refreshp();

    return (x);
}


/* ------------------------------------------------------------------------ */

/** search checkstring in cmpattern
 *
 * find first occurence of checkstring in cmpattern
 * \parm checkstring - the pattern to be found
 * \return offset of checkstring in cmpattern (or 0 if not found)
 */
int getlastpattern(char *checkstring)
{

    extern char comment[];
    char newpat[80];
    int i, x = 0;

    if ((strlen(cmpattern) - strlen(checkstring)) > 0) {
	for (i = 0; i < (strlen(cmpattern) - strlen(checkstring)) - 1; i++) {

	    newpat[0] = '\0';
	    strncat(newpat, cmpattern + i, strlen(comment));

	    if (strncmp(newpat, checkstring, strlen(checkstring)) == 0) {
		x = i;
	    }
	}
	if (x > strlen(comment))
	    x = 0;
    }
    return (x);

}

/* ------------------------------------------------------------------------
 * return a pointer to the start of grid locator
 */

char *getgrid(char *comment)
{

    char *gridmult = "";
    int multposition = 0;
    int i = 0;

    /* search for first letter, that should be the start of the Grid locator*/
    for (i = 0; i < strlen(comment); i++) {
	if (comment[i] > 64 && comment[i] < 91) {
	    multposition = i;
	    break;
	}
    }
    gridmult = comment + multposition;

    return (gridmult);
}

/* ------------------------------------------------------------------------ */
/** Edit exchange field
 */

void exchange_edit (void)
{
    extern char comment[];

    int l, b;
    int i = 0, j;
    char comment2[27];

    l = strlen(comment);
    b = l - 1;

    while ((i != 27) && (b <= strlen(comment))) {
	attroff(A_STANDOUT);
	attron(COLOR_PAIR(C_HEADER));

	mvprintw(12, 54, "                          ");
	mvprintw(12, 54, comment);
	mvprintw(12, 54 + b, "");

	i = onechar();

	if (i == 1) {		// ctrl-A, Home

	    b = 0;

	} else if (i == 5) {	// ctrl-E, End

	    b = strlen(comment) - 1;

	} else if (i == 155) {	// left

	    if (b > 0)
		b--;

	} else if (i == 154) {	// right

	    if (b < strlen(comment) - 1) {
		b++;
	    } else
		break;		/* stop edit */

	} else if (i == 161) {	/* delete */

	    l = strlen(comment);

	    for (j = b; j <= l; j++) {
		comment[j] = comment[j + 1];	/* move to left incl.\0 */
	    }

	} else if (i == 127) {	/* backspace */

	    if (b > 0) {
		b--;

		l = strlen(comment);

		for (j = b; j <= l; j++) {
		    comment[j] = comment[j + 1];
		}
	    }
	} else if (i != 27) {

	    if ((i >= 'a') && (i <= 'z'))
		i = i - 32;

	    if ((i >= ' ') && (i <= 'Z')) {

		if (strlen(comment) <= 24) {
		    /* copy including trailing \0 */
		    strncpy(comment2, comment + b, strlen(comment) - (b - 1));

		    comment[b] = i;
		    comment[b + 1] = '\0';
		    strcat(comment, comment2);

		    b++;
		}

	    } else if (i != 0)
		i = 27;
	}
    }

    attron(A_STANDOUT);
    refresh_comment();
}<|MERGE_RESOLUTION|>--- conflicted
+++ resolved
@@ -2,11 +2,7 @@
  * Tlf - contest logging program for amateur radio operators
  * Copyright (C) 2001-2002-2003-2004-2005 Rein Couperus <pa0r@eudx.org>
  *               2011-2012                Thomas Beierlein <tb@forth-ev.de>
-<<<<<<< HEAD
- *               2013                     Ervin Hegedus <airween@gmail.com>
-=======
- *               2014                     Ervin Hegedus - HA2OS <airween@gmail.com>
->>>>>>> 4e72bffd
+ *               2013-2014                Ervin Hegedus - HA2OS <airween@gmail.com>
  *
  * This program is free software; you can redistribute it and/or modify
  * it under the terms of the GNU General Public License as published by
@@ -34,12 +30,8 @@
 #include "logit.h"
 #include "cw_utils.h"
 #include <glib.h>
-<<<<<<< HEAD
 #include "locator2longlat.h"
-=======
-#include "getpx.h"
 #include "score.h"
->>>>>>> 4e72bffd
 
 #define MULTS_POSSIBLE(n) ((char *)g_ptr_array_index(mults_possible, n))
 #define LEN(array) (sizeof(array) / sizeof(array[0]))
@@ -469,7 +461,7 @@
 
     }
     refresh_comment();
-    
+
     commentfield = 0;
 
     return (x);
