/*
 * Tlf - contest logging program for amateur radio operators
 * Copyright (C) 2001-2002-2003-2004-2005 Rein Couperus <pa0r@eudx.org>
 *               2011-2012                Thomas Beierlein <tb@forth-ev.de>
 *               2013-2014                Ervin Hegedus - HA2OS <airween@gmail.com>
 *
 * This program is free software; you can redistribute it and/or modify
 * it under the terms of the GNU General Public License as published by
 * the Free Software Foundation; either version 2 of the License, or
 * (at your option) any later version.
 *
 * This program is distributed in the hope that it will be useful,
 * but WITHOUT ANY WARRANTY; without even the implied warranty of
 * MERCHANTABILITY or FITNESS FOR A PARTICULAR PURPOSE.  See the
 * GNU General Public License for more details.
 *
 * You should have received a copy of the GNU General Public License
 * along with this program; if not, write to the Free Software
 * Foundation, Inc., 51 Franklin Street, Fifth Floor, Boston, MA  02110-1301 USA
 */

/* ------------------------------------------------------------
 *        Getexchange handles  the  comment field
 *
 *--------------------------------------------------------------*/


#include <stdlib.h>
#include <string.h>
#include <unistd.h>
#include <ctype.h>

#include "addspot.h"
#include "audio.h"
<<<<<<< HEAD
=======
#include "bands.h"
#include "cw_utils.h"
>>>>>>> e7cb6d05
#include "change_rst.h"
#include "cleanup.h"
#include "globalvars.h"
#include "keyer.h"
#include "keystroke_names.h"
#include "lancode.h"
#include "utils.h"
#include "logit.h"
#include "printcall.h"
#include "qtcvars.h"		// Includes globalvars.h
#include "qtcwin.h"
#include "recall_exchange.h"
#include "rtty.h"
#include "score.h"
#include "searchlog.h"		// Includes glib.h
#include "sendbuf.h"
#include "setcontest.h"
#include "speedupndown.h"
#include "stoptx.h"
#include "time_update.h"
#include "tlf_curses.h"
#include "ui_utils.h"
#include "addmult.h"
<<<<<<< HEAD
#include "rust.h"
=======
#include "plugin.h"
>>>>>>> e7cb6d05

#include "getexchange.h"


void exchange_edit(void);

static void serial_up_down(char *exchange, int delta) {
    /* length of serial part in "001" or "001 EU-001" */
    int nr_len = strspn(exchange, "0123456789");
    if (nr_len == 0 || nr_len > 5) {
	return;
    }
    /* serial number, suffix ignored if any */
    int nr = atoi(exchange);
    nr += delta;
    if (nr < 0 || nr > 99999) {
	return;
    }
    /* preserve leading zeros, append old suffix */
    char *buf = g_strdup_printf("%0*d%s", nr_len, nr, exchange + nr_len);
    int len = strlen(buf);
    /* length can change when overflowing 9 -> 10 */
    if (len <= contest->exchange_width) {
	strcpy(exchange, buf);
    }
    g_free(buf);
}


int getexchange(void) {

    int i;
    int x = 0;
    char instring[2];
    char commentbuf[40] = "";

    instring[1] = '\0';

    if (lan_active && contest->exchange_serial) {
	strncpy(lastqsonr, qsonrstr, 5);
	send_lan_message(INCQSONUM, qsonrstr);
    }

    if (contest->recall_mult)
	recall_exchange();

    if (CONTEST_IS(ARRLDX_USA) && trxmode != CWMODE)
	recall_exchange();

    if (CONTEST_IS(ARRL_FD))
	recall_exchange();

    if ((CONTEST_IS(CQWW) || wazmult || itumult)
	    && (current_qso.comment[0] == '\0') && (strlen(current_qso.call) != 0)) {
	if (itumult)
	    strcpy(current_qso.comment, ituzone);
	else
	    strcpy(current_qso.comment, cqzone);
    }
    if ((exc_cont) && (current_qso.comment[0] == '\0')
	    && (strlen(current_qso.call) != 0)) {
	strcpy(current_qso.comment, continent);
    }

    if (CONTEST_IS(STEWPERRY)) {
	recall_exchange();
    }

    current_qso.band = bandindex2nr(bandinx); //FIXME drop global bandinx

    /* parse input and modify exchange field accordingly */

    commentfield = 1;

    i = strlen(current_qso.comment);
    while (1) {

	refresh_comment();

	checkexchange(&current_qso, true);

	if (call_update && strlen(current_qso.callupdate) >= 3) {
	    strcpy(current_qso.call, current_qso.callupdate);
	    current_qso.callupdate[0] = 0;
	    printcall();
	}

	/* wait for next char pressed, but update time, cluster and TRX qrg */
	/* main loop waiting for input */
	x = -1;
	while (x < 1) {

	    fg_usleep(10000);

	    time_update();

	    if (trxmode == DIGIMODE) {
		show_rtty();
	    }

	    /* make sure that the wrefresh() inside getch() shows the cursor
	     * in the input field */
	    wmove(stdscr, 12, 54 + strlen(current_qso.comment));
	    x = key_poll();
	}

	switch (x) {

	    case CTRL_Q: {	// Ctl-q (^Q)--Open QTC panel for receiving or sending QTCs
		if (qtcdirection == 1 || qtcdirection == 3) {	// in case of QTC=RECV or QTC=BOTH
		    qtc_main_panel(RECV);
		}
		if (qtcdirection == 2) {			// in case of QTC=SEND
		    qtc_main_panel(SEND);
		}
		x = KEY_LEFT;
		continue;
	    }
	    case 19: {	// Ctl+s (^S)--Open QTC panel for sending QTCs
		if (qtcdirection == 2 || qtcdirection == 3) {	// in case of QTC=SEND or QTC=BOTH
		    qtc_main_panel(SEND);
		}
		x = KEY_LEFT;
		continue;
	    }
	    case CTRL_A: {	// Ctrl-A (^A)
		add_local_spot();
		current_qso.comment[0] = '\0';
		x = TAB;	// <Tab>
		break;
	    }

	    case KEY_BACKSPACE: {	// Erase (^H or <Backspace>)
		if (i >= 1) {
		    current_qso.comment[strlen(current_qso.comment) - 1] = '\0';
		    i -= 1;
		}
		break;
	    }

	    case CTRL_U:
		/* wipe out or restore call input and comment field */
		if (current_qso.call[0] != '\0' ||
			current_qso.comment[0] != '\0') {
		    /* wipe out any content */
		    cleanup_hiscall();
		    cleanup_comment();
		    rst_reset();

		    x = TAB;	/* back to call input field */

		}

		break;

	    case CTRL_W: {
		/* wipe out or restore exchange field */
		if (current_qso.comment[0] != '\0') {
		    cleanup_comment();
		    i = 0;
		} else {
		    restore_comment();
		    i = strlen(current_qso.comment);
		}
		break;
	    }


	    case ESCAPE: {                // <Escape>
		stoptx();			/* stop sending CW */
		if (!stop_tx_only) {
		    if (current_qso.comment[0] != '\0') {	/* if comment not empty */
			/* drop exchange so far */
			cleanup_comment();
			i = 0;
		    } else {
			/* back to callinput */
			x = TAB;	// <Tab>
		    }
		}
		break;
	    }

	    // Underscore, confirm last exchange.
	    case '_': {
		if (S_P == cqmode) {
		    send_standard_message_prev_qso(SP_TU_MSG);
		} else {
		    send_standard_message_prev_qso(2);
		}

		break;
	    }

	    /* I cannot find any reference for this key combination in my
	     * CT ver 9 documentation.  As it is, most X window managers
	     * will trap this combination for the window menu so would
	     * only be useful on the console.
	     *
	     * - N0NB
	     */
	    /* case 160: {	// For CT compatibility Meta-<Space> (M- ) */
	    /*     if (ctcomp != 0) { */
	    /*         send_standard_message(1);		// F2 */

	    /*     } */
	    /*     break; */
	    /* } */

	    /* '+', send TU and log in CT mode */
	    case '+': {
		if (ctcomp && (strlen(current_qso.call) > 2)) {
		    if (current_qso.comment[0] == '\0') {
			x = -1;
		    } else {
			/* F4 (TU macro) */
			send_standard_message(3);

			/* log without additional message */
			x = BACKSLASH;
		    }
		}
		break;
	    }

	    /* <Insert>, send exchange in CT mode */
	    case KEY_IC: {
		if (ctcomp) {
		    /* F3 (RST macro) */
		    send_standard_message(2);

		}
		break;
	    }

	    case KEY_F(1): {
		if (trxmode == CWMODE || trxmode == DIGIMODE) {
		    sendmessage(my.call);		/* F1 */
		} else
		    vk_play_file(ph_message[5]);	// call

		break;
	    }

	    case KEY_F(2) ... KEY_F(11): {
		/* F2...F11 - F1 = 1...10 */
		if (*current_qso.call == '\0') {
		    send_standard_message_prev_qso(x - KEY_F(1));
		} else {
		    send_standard_message(x - KEY_F(1));
		}

		break;
	    }

	    case 176 ... 185: {	/* Alt-0 to Alt-9 */
		send_standard_message(x - 162);	/* Messages 15-24 */

		break;
	    }

	    /* <Home>--edit exchange field, position cursor to left end of field.
	     * Fall through to KEY_LEFT stanza if ungetch() is successful.
	     */
	    case KEY_HOME: {
		if (ungetch(x) != OK)
		    break;
	    }

	    case KEY_LEFT: {	/* Left Arrow--edit exchange field */
		if (current_qso.comment[0] != '\0') {
		    exchange_edit();
		    i = strlen(current_qso.comment);
		}
		break;
	    }

	    case KEY_UP:	/* Up/Down--increase/decrease serial number */
	    case KEY_DOWN: {
		serial_up_down(current_qso.comment, (x == KEY_UP) ? 1 : -1);
		i = strlen(current_qso.comment);
		break;
	    }

	    case KEY_PPAGE: {	/* Page-Up--change MY RST */
		if (change_rst) {
		    rst_recv_up();

		    if (!no_rst)
			mvaddstr(12, 49, recvd_rst);

		} else {	/* speed up */
		    speedup();

		    attron(COLOR_PAIR(C_HEADER) | A_STANDOUT);
		    mvprintw(0, 14, "%2u", GetCWSpeed());
		}
		break;

	    }
	    case KEY_NPAGE: {	/* Page-Down--change MY RST */
		if (change_rst) {

		    rst_recv_down();

		    if (!no_rst)
			mvaddstr(12, 49, recvd_rst);

		} else {	/* speed down */
		    speeddown();

		    attron(COLOR_PAIR(C_HEADER) | A_STANDOUT);
		    mvprintw(0, 14, "%2u", GetCWSpeed());
		}
		break;

	    }
	    case ',':		// Keyboard Morse
	    case CTRL_K: {	// Ctrl-K
		move(5, 0);
		keyer();
		x = 0;
		break;
	    }
	    case '\n':
	    case KEY_ENTER: {
		/* log QSO immediately if CT compatible
		 * or not in contest */
		if ((ctcomp) || (!iscontest)) {
		    /* Don't log if exchange field is empty. */
		    if (current_qso.comment[0] == '\0') {
			x = -1;
		    } else {
			/* Log without sending a message. */
			x = BACKSLASH;
		    }
		}
		break;
	    }
	}	// End switch

	if (x >= 'a' && x <= 'z')
	    x = x - 32;		// Promote to upper case

	if (i < contest->exchange_width) {  /* normal character -> insert if space left */
	    if (x >= ' ' && x <= 'Z') {
		instring[0] = x;
		addch(x);
		strcat(current_qso.comment, instring);
		i++;
		refreshp();
	    }
	}

	/* <Enter>, <Tab>, Ctl-K, '\' */
	if (x == '\n' || x == KEY_ENTER || x == TAB
		|| x == CTRL_K || x == BACKSLASH) {

	    if ((contest->exchange_serial && current_qso.comment[0] >= '0'
		    && current_qso.comment[0] <= '9')) {	/* align serial nr. */
		if (strlen(current_qso.comment) == 1) {
		    strcpy(commentbuf, current_qso.comment);
		    current_qso.comment[0] = '\0';
		    strcat(current_qso.comment, "00");
		    strcat(current_qso.comment, commentbuf);
		}

		if (strlen(current_qso.comment) == 2) {
		    strcpy(commentbuf, current_qso.comment);
		    current_qso.comment[0] = '\0';
		    strcat(current_qso.comment, "0");
		    strcat(current_qso.comment, commentbuf);
		}

	    }

	    if (CONTEST_IS(WPX)) {	/* align serial nr. */

		if ((strlen(current_qso.comment) == 1) || (current_qso.comment[1] == ' ')) {
		    strcpy(commentbuf, current_qso.comment);
		    current_qso.comment[0] = '\0';
		    strcat(current_qso.comment, "00");
		    strcat(current_qso.comment, commentbuf);
		}

		if ((strlen(current_qso.comment) == 2) || (current_qso.comment[2] == ' ')) {
		    strcpy(commentbuf, current_qso.comment);
		    current_qso.comment[0] = '\0';
		    strcat(current_qso.comment, "0");
		    strcat(current_qso.comment, commentbuf);
		}

	    }

	    if (CONTEST_IS(SPRINT)) {

		if ((current_qso.comment[1] == ' ') && (current_qso.comment[0] != ' ')) {

		    strcpy(commentbuf, "00");
		    commentbuf[2] = current_qso.comment[0];
		    commentbuf[3] = '\0';
		    strcat(commentbuf, current_qso.comment + 1);
		    strcpy(current_qso.comment, commentbuf);
		}
		if ((current_qso.comment[2] == ' ') && (current_qso.comment[1] != ' ')) {

		    strcpy(commentbuf, "0");
		    commentbuf[1] = current_qso.comment[0];
		    commentbuf[2] = current_qso.comment[1];
		    commentbuf[3] = '\0';
		    strcat(commentbuf, current_qso.comment + 2);
		    strcpy(current_qso.comment, commentbuf);
		}

	    }

	    if (CONTEST_IS(PACC_PA) && (countrynr != my.countrynr)) {
		if (strlen(current_qso.comment) == 1) {
		    strcpy(commentbuf, current_qso.comment);
		    current_qso.comment[0] = '\0';
		    strcat(current_qso.comment, "00");
		    strcat(current_qso.comment, commentbuf);
		}

		if (strlen(current_qso.comment) == 2) {
		    strcpy(commentbuf, current_qso.comment);
		    current_qso.comment[0] = '\0';
		    strcat(current_qso.comment, "0");
		    strcat(current_qso.comment, commentbuf);
		}

	    }

	    if (CONTEST_IS(ARRL_SS) && (x != TAB) && (strlen(current_qso.section) < 2)) {
		mvaddstr(13, 54, "section?");
		mvaddstr(12, 54, current_qso.comment);
		x = 0;
	    } else if ((serial_section_mult || sectn_mult)
		       && ((x != TAB) && (strlen(current_qso.section) < 1))) {
		if (!serial_or_section
			|| (serial_or_section && country_found(current_qso.call))) {
		    mvaddstr(13, 54, "section?");
		    mvaddstr(12, 54, current_qso.comment);
		    refreshp();
		}
		break;

	    } else if (CONTEST_IS(STEWPERRY)) {
		if (check_qra(current_qso.comment) == 0) {
		    mvaddstr(13, 54, "locator?");
		    mvaddstr(12, 54, current_qso.comment);
		    break;
		}
		refreshp();
		break;
	    } else if (CONTEST_IS(CQWW) && trxmode == DIGIMODE && ((countrynr == w_cty)
		       || (countrynr == ve_cty))) {
		if (strlen(current_qso.comment) < 5) {
		    mvaddstr(13, 54, "state/prov?");
		    mvaddstr(12, 54, current_qso.comment);
		    if (x == '\n' || x == KEY_ENTER || x == BACKSLASH) {
			x = 0;
		    } else {
			refreshp();
			break;
		    }
		    x = 0;
		} else {
		    refreshp();
		    break;
		}
	    } else
		break;
	}

    }
    refresh_comment();

    commentfield = 0;

    return x;
}


/* ------------------------------------------------------------------------ */

bool call_update = false;

/* ------------------------------------------------------------------------ */


static void checkexchange_cqww(struct qso_t *qso, bool interactive) {
    // <zone> [call_fix] [zone_fix]
    static const char *PATTERN =
	"\\s*(\\d+)?"       // zone
	"\\s*([A-Z0-9/]*?[A-Z]\\d+[A-Z]+[A-Z0-9/]*)?"  // call fix
	"\\s*(\\d+)?"       // zone fix
	"\\s*";

    static GRegex *regex = NULL;
    if (regex == NULL) {
	regex = g_regex_new(PATTERN, 0, 0, NULL);
    }

    int zone = 0;

    GMatchInfo *match_info;
    g_regex_match(regex, qso->comment, 0, &match_info);
    if (g_match_info_matches(match_info)) {
	gchar *index;

	// get zone nr, use fix if available
	index = g_match_info_fetch(match_info, 1);
	gchar *index_fix = g_match_info_fetch(match_info, 3);
	if (index_fix != NULL && strlen(index_fix) >= 1 && strlen(index_fix) <= 4) {
	    g_free(index);
	    index = index_fix;
	} else {
	    g_free(index_fix);
	}

	if (index != NULL && strlen(index) >= 1 && strlen(index) <= 4) {
	    zone = atoi(index);
	}
	g_free(index);

	// get call fix
	index = g_match_info_fetch(match_info, 2);
	if (index != NULL) {
	    g_strlcpy(qso->callupdate, index, MAX_CALL_LENGTH + 1);
	}
	g_free(index);
    }
    g_match_info_free(match_info);

    // multiplier: zone
    sprintf(qso->normalized_comment, "%02d", zone);
    g_strlcpy(qso->mult1_value, qso->normalized_comment, MULT_SIZE);

    if (interactive) {
	OnLowerSearchPanel(32, qso->normalized_comment); // show current zone
    }
}

static void checkexchange_arrlss(struct qso_t *qso, bool interactive) {
    char serial[5];
    char precedent[3];
    char check[3];

    static const char *PATTERN =
	"\\s*(\\d+)?"       // serial
	"\\s*([ABMSQU])?"   // precedent
	"\\s*([A-Z0-9]*?[A-Z]\\d+[A-Z]+(?:/\\d)?)?"  // call w/ optional region
	"\\s*(\\d+)?"       // check
	"\\s*([A-Z]{2,3})?" // section
	"\\s*";
    ;
    static GRegex *regex = NULL;
    if (regex == NULL) {
	regex = g_regex_new(PATTERN, 0, 0, NULL);
    }

    qso->section[0] = 0;

    GMatchInfo *match_info;
    g_regex_match(regex, qso->comment, 0, &match_info);
    if (g_match_info_matches(match_info)) {
	gchar *index;

	// get serial nr.
	index = g_match_info_fetch(match_info, 1);
	if (index != NULL && strlen(index) >= 1 && strlen(index) <= 4) {
	    int s = atoi(index);
	    if (s != 0)
		snprintf(serial, sizeof(serial), "%4d", s);
	} else {
	    strcpy(serial, spaces(4));
	}
	g_free(index);

	// get precedent
	index = g_match_info_fetch(match_info, 2);
	if (index != NULL && index[0] != 0) {
	    strcpy(precedent, index);
	} else {
	    strcpy(precedent, spaces(1));
	}
	g_free(index);

	// get call update
	index = g_match_info_fetch(match_info, 3);
	if (index != NULL && strchr("AKNWVC", index[0]) != NULL) {  // US/CA only
	    g_strlcpy(qso->callupdate, index, MAX_CALL_LENGTH + 1);
	}
	g_free(index);

	// get check
	index = g_match_info_fetch(match_info, 4);
	if (index != NULL && strlen(index) == 2) {  // only if 2 digits
	    strcpy(check, index);
	} else {
	    strcpy(check, spaces(2));
	}
	g_free(index);

	// get section
	index = g_match_info_fetch(match_info, 5);
	if (index != NULL && index[0] != 0) {
	    if (get_exact_mult_index(index) >= 0) {
		g_strlcpy(qso->section, index, MAX_SECTION_LENGTH + 1);
	    }
	}
	g_free(index);

    }
    g_match_info_free(match_info);

    if (interactive) {
	char buf[40];
	sprintf(buf, " %4s %1s %2s %2s ", serial, precedent,
		check, qso->section);
	OnLowerSearchPanel(8, buf);
    }

    sprintf(qso->normalized_comment, "%s %s %s %s", serial, precedent, check,
	    qso->section);
    g_strlcpy(qso->mult1_value, qso->section, MULT_SIZE);   // multiplier: section
}

static void checkexchange_serial_section(struct qso_t *qso, bool interactive) {
    char serial[5] = "";

    static const char *PATTERN =
	"\\s*(\\d+)?"           // serial
	"\\s*(\\d*[A-Z]+\\d*)?" // section ([digits] letters [digits])
	"\\s*([A-Z0-9/]*?[A-Z]\\d+[A-Z]+[A-Z0-9/]*)?"  // call fix
	"\\s*";
    ;
    static GRegex *regex = NULL;
    if (regex == NULL) {
	regex = g_regex_new(PATTERN, 0, 0, NULL);
    }

    qso->section[0] = 0;

    GMatchInfo *match_info;
    g_regex_match(regex, qso->comment, 0, &match_info);
    if (g_match_info_matches(match_info)) {
	gchar *index;

	// get serial nr.
	index = g_match_info_fetch(match_info, 1);
	if (index != NULL && strlen(index) >= 1 && strlen(index) <= 4) {
	    int s = atoi(index);
	    if (s != 0) {
		snprintf(serial, sizeof(serial), "%4d", s);
	    }
	}
	g_free(index);

	// get section
	index = g_match_info_fetch(match_info, 2);
	if (index != NULL && index[0] != 0) {
	    if (serial_grid4_mult || get_exact_mult_index(index) >= 0) {
		g_strlcpy(qso->section, index, MAX_SECTION_LENGTH + 1);
	    }
	}
	g_free(index);

	// get call update
	index = g_match_info_fetch(match_info, 3);
	if (index != NULL) {
	    g_strlcpy(qso->callupdate, index, MAX_CALL_LENGTH + 1);
	}
	g_free(index);
    }
    g_match_info_free(match_info);

    if (serial_grid4_mult) {
	if (!check_qra(qso->section)) {
	    qso->section[0] = 0;
	}
	if (strlen(qso->section) > 4) {
	    qso->section[4] = 0;     // mult is the first 4 chars only
	}
    }

    if (interactive) {
	char buf[40];
	sprintf(buf, " %*s ", -MAX_SECTION_LENGTH, qso->section);
	OnLowerSearchPanel(32, buf);
    }

    if (serial[0] && qso->section[0]) {
	sprintf(qso->normalized_comment, "%s %s", serial, qso->section);
	g_strlcpy(qso->mult1_value, qso->section, MULT_SIZE);   // multiplier: section
    }
}

static void checkexchange_sectn_mult(struct qso_t *qso, bool interactive) {
    static const char *PATTERN =
	"\\s*(\\d*[A-Z]+\\d*)?" // section ([digits] letters [digits])
	"\\s*([A-Z0-9/]*?[A-Z]\\d+[A-Z]+[A-Z0-9/]*)?"  // call fix
	"\\s*";
    ;
    static GRegex *regex = NULL;
    if (regex == NULL) {
	regex = g_regex_new(PATTERN, 0, 0, NULL);
    }

    qso->section[0] = 0;

    GMatchInfo *match_info;
    g_regex_match(regex, qso->comment, 0, &match_info);

    if (g_match_info_matches(match_info)) {
	gchar *index;

	// get section
	index = g_match_info_fetch(match_info, 1);
	if (index != NULL && index[0] != 0) {
	    if (get_exact_mult_index(index) >= 0) {
		g_strlcpy(qso->section, index, MAX_SECTION_LENGTH + 1);
	    }
	}
	g_free(index);

	// get call update
	index = g_match_info_fetch(match_info, 2);
	if (index != NULL) {
	    g_strlcpy(qso->callupdate, index, MAX_CALL_LENGTH + 1);
	}
	g_free(index);
    }
    g_match_info_free(match_info);

    if (interactive) {
	char buf[40];
	sprintf(buf, " %*s ", -MAX_SECTION_LENGTH, qso->section);
	OnLowerSearchPanel(32, buf);
    }

    if (qso->section[0]) {
	g_strlcpy(qso->normalized_comment, qso->section, COMMENT_SIZE);
	g_strlcpy(qso->mult1_value, qso->section, MULT_SIZE);   // multiplier: section
    }
}

/* ------------------------------------------------------------------------ */
/*
    input: comment, interactive
    output (qso): callupdate, normalized_comment, section, mult1_value
    side effect: lower line of search panel updated if interactive
*/

void checkexchange(struct qso_t *qso, bool interactive) {
    // create fields
    if (qso->callupdate == NULL) {
	qso->callupdate = g_malloc0(MAX_CALL_LENGTH + 1);
    }
    if (qso->normalized_comment == NULL) {
	qso->normalized_comment = g_malloc0(COMMENT_SIZE);
    }
    if (qso->section == NULL) {
	qso->section = g_malloc0(MAX_SECTION_LENGTH + 1);
    }
    if (qso->mult1_value == NULL) {
	qso->mult1_value = g_malloc0(MULT_SIZE);
    }

    qso->callupdate[0] = 0;
    qso->normalized_comment[0] = 0;
    qso->mult1_value[0] = 0;

    if (plugin_has_check_exchange()) {
        plugin_check_exchange(qso);
        return;
    }

    // ----------------------------cqww------------------------------
    if (CONTEST_IS(CQWW)) {

	checkexchange_cqww(qso, interactive);
	return;
    }

    // ---------------------------arrls------------------------------
    if (CONTEST_IS(ARRL_SS)) {

	checkexchange_arrlss(qso, interactive);
	return;
    }

    // ----------------------serial+section--------------------------
    if (serial_section_mult || serial_grid4_mult) {

	checkexchange_serial_section(qso, interactive);
	return;
    }

    // ----------------------section only----------------------------
    if (sectn_mult || sectn_mult_once || dx_arrlsections) {

	checkexchange_sectn_mult(qso, interactive);
	return;
    }

}


/* ------------------------------------------------------------------------ */
/** Edit exchange field
 */

void exchange_edit(void) {

    int l, b;
    int i = 0, j;
    char comment2[27];

    l = strlen(current_qso.comment);
    b = l - 1;
    while ((i != ESCAPE) && (b <= strlen(current_qso.comment))) {
	attroff(A_STANDOUT);
	attron(COLOR_PAIR(C_HEADER));

	mvaddstr(12, 54, spaces(contest->exchange_width));
	mvaddstr(12, 54, current_qso.comment);
	move(12, 54 + b);

	i = key_get();

	// Ctrl-A (^A) or <Home>, move to beginning of comment field.
	if (i == CTRL_A || i == KEY_HOME) {

	    b = 0;

	    // Ctrl-E (^E) or <End>, move to end of comment field, exit edit mode.
	} else if (i == CTRL_E || i == KEY_END) {

	    b = strlen(current_qso.comment);
	    break;

	    // Left arrow, move cursor left one position.
	} else if (i == KEY_LEFT) {

	    if (b > 0)
		b--;

	    // Right arrow, move cursor right one position.
	} else if (i == KEY_RIGHT) {

	    if (b < strlen(current_qso.comment) - 1) {
		b++;
	    } else
		break;		/* stop edit */

	    // <Delete>, erase character under the cursor,
	    // shift all characters to the right of the cursor left one position.
	} else if (i == KEY_DC) {

	    l = strlen(current_qso.comment);

	    for (j = b; j <= l; j++) {
		current_qso.comment[j] = current_qso.comment[j + 1];	/* move to left incl.\0 */
	    }

	    // <Backspace>, erase character to the left of the cursor,
	    // shift all characters to the right of the cursor left one position.
	} else if (i == KEY_BACKSPACE) {

	    if (b > 0) {
		b--;

		l = strlen(current_qso.comment);

		for (j = b; j <= l; j++) {
		    current_qso.comment[j] = current_qso.comment[j + 1];
		}
	    }

	    // <Escape> not received.
	} else if (i != ESCAPE) {

	    // Promote lower case to upper case.
	    if ((i >= 'a') && (i <= 'z'))
		i = i - 32;

	    // Accept printable characters.
	    if ((i >= ' ') && (i <= 'Z')) {

		if (strlen(current_qso.comment) < contest->exchange_width) {
		    /* copy including trailing \0 */
		    strncpy(comment2, current_qso.comment + b,
			    strlen(current_qso.comment) - (b - 1));

		    current_qso.comment[b] = i;
		    current_qso.comment[b + 1] = '\0';
		    strcat(current_qso.comment, comment2);

		    b++;
		}

	    } else if (i != 0)
		i = ESCAPE;
	}
    }

    attron(A_STANDOUT);
    refresh_comment();
}<|MERGE_RESOLUTION|>--- conflicted
+++ resolved
@@ -32,11 +32,7 @@
 
 #include "addspot.h"
 #include "audio.h"
-<<<<<<< HEAD
-=======
 #include "bands.h"
-#include "cw_utils.h"
->>>>>>> e7cb6d05
 #include "change_rst.h"
 #include "cleanup.h"
 #include "globalvars.h"
@@ -60,11 +56,8 @@
 #include "tlf_curses.h"
 #include "ui_utils.h"
 #include "addmult.h"
-<<<<<<< HEAD
+#include "plugin.h"
 #include "rust.h"
-=======
-#include "plugin.h"
->>>>>>> e7cb6d05
 
 #include "getexchange.h"
 
