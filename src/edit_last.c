--- conflicted
+++ resolved
@@ -122,11 +122,7 @@
     mvaddstr(7 + row, column, value);
     curs_set(0);        // hide cursor
     refreshp();
-<<<<<<< HEAD
-    fg_usleep(200*1000);   // 200 ms
-=======
-    usleep(200 * 1000); // 200 ms
->>>>>>> 5fa4733c
+    fg_usleep(200 * 1000); // 200 ms
     curs_set(1);        // show cursor
     // note: line will be re-displayed in the main loop
 }
