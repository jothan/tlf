/*
 * Tlf - contest logging program for amateur radio operators
 * Copyright (C) 2001-2002-2003-2004-2005 Rein Couperus <pa0r@amsat.org>
 *                              2012-2022 Thomas Beierlein <tb@forth-ev.de>
 *                                   2021 Nate Bargman <n0nb@n0nb.us>
 *
 * This program is free software; you can redistribute it and/or modify
 * it under the terms of the GNU General Public License as published by
 * the Free Software Foundation; either version 2 of the License, or
 * (at your option) any later version.
 *
 * This program is distributed in the hope that it will be useful,
 * but WITHOUT ANY WARRANTY; without even the implied warranty of
 * MERCHANTABILITY or FITNESS FOR A PARTICULAR PURPOSE.  See the
 * GNU General Public License for more details.
 *
 * You should have received a copy of the GNU General Public License
 * along with this program; if not, write to the Free Software
 * Foundation, Inc., 51 Franklin Street, Fifth Floor, Boston, MA  02110-1301 USA
 */

/* ------------------------------------------------------------
 *      audio.c   recording and playing audio files
 *
 *--------------------------------------------------------------*/


#include <dirent.h>
#include <errno.h>
#include <fnmatch.h>
#include <glib.h>
#include <stdatomic.h>
#include <stdbool.h>
#include <stdlib.h>
#include <unistd.h>
#include <wordexp.h>

#include "clear_display.h"
#include "err_utils.h"
#include "globalvars.h"
#include "ignore_unused.h"
#include "keystroke_names.h"
#include "libgen.h"
#include "time_update.h"
#include "tlf.h"
#include "tlf_curses.h"
#include "ui_utils.h"
#include "rust.h"


static pthread_t vk_thread;
static atomic_bool vk_running = false;

char *vk_record_cmd;
char *vk_play_cmd;
char *soundlog_record_cmd;
char *soundlog_play_cmd;
char *soundlog_dir;

static int sr_listfiles();

static char *expand_directory(const char *dir);
static char *prepare_playback_command(char *filename);
static void stop_command(char *string);
static void vk_do_record(int message_nr);
static void sr_start(void);
void sr_stop();

void sound_setup_default(void) {
    if (vk_record_cmd) g_free(vk_record_cmd);
    vk_record_cmd = g_strdup("rec -r 8000 $1 -q");

    if (vk_play_cmd) g_free(vk_play_cmd);
    vk_play_cmd = g_strdup("play_vk $1");

    if (soundlog_record_cmd) g_free(soundlog_record_cmd);
    soundlog_record_cmd = g_strdup("soundlog");

    if (soundlog_play_cmd) g_free(soundlog_play_cmd);
    soundlog_play_cmd = g_strdup("play -q $1 2> /dev/null");

    if (soundlog_dir) g_free(soundlog_dir);
    soundlog_dir = g_strdup("./soundlogs");
}


/* check if Sound Recorder got started and is still running
 *
 * For simplicity check if ~/.VRlock is present. It gets created during start
 * of SR and removed when recording gets stopped
 */
bool is_sr_running() {
    char *lockfile = g_strconcat(g_get_home_dir(), G_DIR_SEPARATOR_S,
				 ".VRlock", NULL);
    bool exists = (access(lockfile, F_OK) == 0);
    g_free(lockfile);
    return exists;
}


static void recordmenue(void) {
    int j;

    attron(modify_attr(COLOR_PAIR(C_WINDOW) | A_STANDOUT));

    for (j = 0; j <= LINES - 1; j++)
	clear_line(j);

    mvaddstr(1, 20, "--- TLF SOUND RECORDER UTILITY ---");
    mvaddstr(6, 20, "F1 ... F12, S, C: Record Messages");

    mvprintw(9, 20, "1; %s contest recorder",
	     is_sr_running() ? "Stop" : "Start");

    mvaddstr(10, 20, "2: List and Play contest file");
    mvaddstr(12, 20, "ESC: Exit sound recorder function");

    refreshp();

}


/*--------------------------------------------------------------------------*/
void record(void) {

    int key;
    bool run = true;
    char playbackfile[40];

    recordmenue();

    while (run) {

	key = key_wait(10);

	/* Look for F1-F12, s|S, c|C, 1-4 */
	switch (key) {

	    /* Record voice keyer messages, F1-F12, s|S, c|C. */
	    case KEY_F(1):
		vk_do_record(0);
		run = false;
		break;
	    case KEY_F(2):
		vk_do_record(1);
		run = false;
		break;
	    case KEY_F(3):
		vk_do_record(2);
		run = false;
		break;
	    case KEY_F(4):
		vk_do_record(3);
		run = false;
		break;
	    case KEY_F(5):
		vk_do_record(4);
		run = false;
		break;
	    case KEY_F(6):
		vk_do_record(5);
		run = false;
		break;
	    case KEY_F(7):
		vk_do_record(6);
		run = false;
		break;
	    case KEY_F(8):
		vk_do_record(7);
		run = false;
		break;
	    case KEY_F(9):
		vk_do_record(8);
		run = false;
		break;
	    case KEY_F(10):
		vk_do_record(9);
		run = false;
		break;
	    case KEY_F(11):
		vk_do_record(10);
		run = false;
		break;
	    case KEY_F(12):
		vk_do_record(11);
		run = false;
		break;
	    case 's':
	    case 'S':
		vk_do_record(SP_TU_MSG);
		run = false;
		break;
	    case 'c':
	    case 'C':
		vk_do_record(CQ_TU_MSG);
		run = false;
		break;

	    /* Contest recording and playback. */

	    // Start/Stop contest recording.
	    case '1':
		if (is_sr_running()) {
		    sr_stop();

		    mvaddstr(15, 20, "Contest recording stopped...");
		    refreshp();
		    sleep(1);
		} else {
		    sr_start();

		    mvaddstr(15, 20, "Contest recording started...");
		    refreshp();
		    sleep(1);
		}
		run = false;
		break;


	    case '2':
		// List contest recordings
		if (sr_listfiles() == -1) {
		    mvprintw(LINES - 1, 1, "Press ESC to exit this screen");
		    break;
		}

		// and play play back one recorded file.
		mvprintw(17, 20, "Play back file (ddhhmm): ");
		refreshp();

		echo();
		getnstr_process(playbackfile, 8);
		noecho();

		char *command = prepare_playback_command(playbackfile);

		mvprintw(18, 20, "Use Ctrl-C to stop and return to TLF");
		refreshp();

		IGNORE(system(command));
		g_free(command);

		run = false;
		break;

	    case ESCAPE:
		run = false;
	}
    }
}

/* common tools */

/* helper function to filter file by valid soundmode ending */
static int is_soundfile(const struct dirent *entry) {
    return !fnmatch("*.au", entry->d_name, 0);
}

/* expand ~ character for home directory if present in dir */
static char *expand_directory(const char *dir) {
    wordexp_t p;
    char **w;
    char *expanded;

    wordexp(dir, &p, 0);

    w = p.we_wordv;
    expanded = g_strdup(w[0]);

    wordfree(&p);

    return expanded;
}

/* strip audio file suffix */
static char *strip_suffix(char *filename) {
    GRegex *regex = g_regex_new("\\.au$", 0, 0, NULL);
    char *stripped_name = g_regex_replace(regex, filename, -1, 0,
					  "", 0, NULL);
    g_regex_unref(regex);
    return stripped_name;
}

/* show list of audio file from soundlog directory */
static int sr_listfiles() {
    struct dirent **nameList;
    char *expanded_dir = expand_directory(soundlog_dir);

    int n = scandir(expanded_dir, &nameList,
		    is_soundfile, alphasort);

    if (n == -1) {
	mvprintw(LINES - 2, 1, "%s: %s", strerror(errno), expanded_dir);
	g_free(expanded_dir);
	return -1;
    }

    g_free(expanded_dir);

    for (int i = 4; i < 15; i++)
	clear_line(i);


    if (n > 48) n = 48;	    /* limit number of files to display */

    int i = 10;
    int j = 4;
    for (int k = 0; k < n; k ++) {

	char *printname = strip_suffix(nameList[k] -> d_name);
	mvprintw(j, i, "%s", printname);
	g_free(printname);

	i += 10;
	if (i > 60) {
	    i = 10;
	    j++;
	}
    }
    refreshp();

    return 0;
}


/* kill process (first command token in string) with SIGTERM */
static void stop_command(char *string) {
    gchar **vector = g_strsplit_set(string, " \t", 2);
    char *program = basename(vector[0]);
    char *command = g_strconcat("pkill -SIGTERM -n ", program, NULL);
    g_strfreev(vector);

    IGNORE(system(command));
    g_free(command);
}


/* voice recorder handling - recording and play back */
static void sr_start(void) {
    IGNORE(system("echo " " > ~/.VRlock"));

    char *command = g_strconcat("mkdir -p ", soundlog_dir, "; ",
				"cd ", soundlog_dir, "; ",
				soundlog_record_cmd, " >/dev/null 2>/dev/null &", NULL);

    IGNORE(system(command));
    g_free(command);
}


void sr_stop() {
    IGNORE(system("rm ~/.VRlock"));
    stop_command(soundlog_record_cmd);
}


/* substitute filename with appended file type suffix in play command and
 * prepare for running the command in the soundlog directory
 */
static char *prepare_playback_command(char *filename) {
    char *file = g_strconcat(filename, ".au", NULL);

    GRegex *regex = g_regex_new("\\$1", 0, 0, NULL);
    char *play_command = g_regex_replace(regex, soundlog_play_cmd, -1, 0,
					 file, 0, NULL);
    g_regex_unref(regex);
    g_free(file);

    char *full_command = g_strconcat("cd ", soundlog_dir, "; ",
				     play_command, NULL);
    g_free(play_command);

    return full_command;
}

/* voice keyer handling - recording and playback */
/*--------------------------------------------------------------------------*/
static void vk_do_record(int message_nr) {

    extern char ph_message[14][80];

    mvprintw(15, 20, "recording %s", ph_message[message_nr]);
    mvprintw(16, 20, "ESC to exit");
    move(17, 20);
    refreshp();

    GRegex *regex = g_regex_new("\\$1", 0, 0, NULL);
    char *command = g_regex_replace(regex, vk_record_cmd, -1, 0,
				    ph_message[message_nr], 0, NULL);
    g_regex_unref(regex);

    /* let the command run in background so we can stop recording by
     * <esc> key later */
    char *reccommand = g_strconcat(command, " &", NULL);

    IGNORE(system(reccommand));
    g_free(command);
    g_free(reccommand);

    /* Loop until <esc> key pressed */
    while (1) {
	if (key_get() == ESCAPE) {
	    stop_command(vk_record_cmd);
	    break;
	}
    }
}


/* playing recorded voice keyer messages in background */
void *play_thread(void *config) {
    char *audiofile = init_playsound(config);

    pthread_detach(pthread_self());

    vk_running = true;

    GRegex *regex = g_regex_new("\\$1", 0, 0, NULL);
    char *playcommand = g_regex_replace(regex, vk_play_cmd, -1, 0,
					audiofile, 0, NULL);
    g_regex_unref(regex);
    close_playsound(audiofile);
    bool use_hamlib = hamlib_use_ptt();

    /* CAT PTT wanted and available, use it. */
    if (use_hamlib) {
	/* Request PTT On */
	hamlib_set_ptt(true);
    } else {		/* Fall back to netkeyer interface */
	netkeyer_set_ptt(true);
    }

    usleep(txdelay * 1000);
    IGNORE(system(playcommand));
    g_free(playcommand);

    /* CAT PTT wanted, available, and active. */
    if (use_hamlib) {
	/* Request PTT Off */
	hamlib_set_ptt(false);
    } else {		/* Fall back to netkeyer interface */
	netkeyer_set_ptt(false);
    }

    vk_running = false;

    return NULL;
}

/* start playing voice keyer message file */
void vk_play_file(char *audiofile) {

    /* do not play another message as long as the old one is still running */
    if (vk_running) {
	return;
    }

    if (audiofile == NULL || *audiofile == 0) {
	return;
    }

    if (access(audiofile, R_OK) != 0) {
	TLF_LOG_INFO("cannot open sound file %s!", audiofile);
	return;
    }

    void *config = prepare_playsound(audiofile);

    /* play sound in separate thread so it can be killed from the main one */
<<<<<<< HEAD
    if (pthread_create(&vk_thread, NULL, play_thread, config) != 0) {
	    abort_playsound(config);
	    TLF_LOG_INFO("could not start sound thread!");
=======
    if (pthread_create(&vk_thread, NULL, play_thread, (void *)file) != 0) {
	g_free(file);
	TLF_LOG_INFO("could not start sound thread!");
>>>>>>> 5fa4733c
    }
}


void vk_stop() {
    stop_command(vk_play_cmd);
}


/* check if playing VK message is finished */
bool is_vk_finished() {
    return (vk_running == false);
}

<|MERGE_RESOLUTION|>--- conflicted
+++ resolved
@@ -467,15 +467,9 @@
     void *config = prepare_playsound(audiofile);
 
     /* play sound in separate thread so it can be killed from the main one */
-<<<<<<< HEAD
     if (pthread_create(&vk_thread, NULL, play_thread, config) != 0) {
-	    abort_playsound(config);
-	    TLF_LOG_INFO("could not start sound thread!");
-=======
-    if (pthread_create(&vk_thread, NULL, play_thread, (void *)file) != 0) {
-	g_free(file);
+	abort_playsound(config);
 	TLF_LOG_INFO("could not start sound thread!");
->>>>>>> 5fa4733c
     }
 }
 
