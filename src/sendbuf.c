--- conflicted
+++ resolved
@@ -37,14 +37,8 @@
 
 char buffer[81];
 
-<<<<<<< HEAD
-void sendbuf(void)
-{
-    extern int trxmode;
-=======
 void ExpandMacro(void) {
 
->>>>>>> 85161a66
     extern char call[20];
     extern char hiscall[20];
     extern char hiscall_sent[];
@@ -65,12 +59,6 @@
     static char qsonroutput[5] = "";
     static char rst_out[4] = "";
 
-<<<<<<< HEAD
-    size_t loc;
-    int i, nr;
-
-=======
->>>>>>> 85161a66
     comstr[0] = '\0';
 
     loc = strcspn(buffer, "%");	/* mycall */
