--- conflicted
+++ resolved
@@ -2,11 +2,7 @@
  * Tlf - contest logging program for amateur radio operators
  * Copyright (C) 2001-2002-2003 Rein Couperus <pa0r@eudxf.org>
  *                    2010-2011 Thomas Beierlein <tb@forth-ev.de>
-<<<<<<< HEAD
- *                    2013      Ervin Hegedus <airween@gmail.com>
-=======
- *                    2014      Ervin Hegedus - HA2OS <airween@gmail.com>
->>>>>>> 4e72bffd
+ *                    2013-2014 Ervin Hegedus - HA2OS <airween@gmail.com>
  *
  * This program is free software; you can redistribute it and/or modify
  * it under the terms of the GNU General Public License as published by
@@ -119,6 +115,7 @@
 int sectn_mult = 0;
 int dx_arrlsections = 0;
 int serial_section_mult = 0;
+int serial_or_section = 0;	/* exchange is serial OR section, like HA-DX */
 int serial_grid4_mult = 0;
 int qso_once = 0;
 int addcallarea_once = 0;
@@ -131,11 +128,7 @@
 int emptydir = 0;
 int verbose = 0;
 int no_rst = 0;			/* 1 - do not use RS/RST */
-<<<<<<< HEAD
 char myqra[7] = "";
-=======
-int serial_or_section = 0;	/* exchange is serial OR section, like HA-DX */
->>>>>>> 4e72bffd
 
 int pacc_qsos[10][10];
 int ve_cty;
