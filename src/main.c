--- conflicted
+++ resolved
@@ -415,13 +415,8 @@
 int nopacket = 0;		/* set if tlf is called with '-n' */
 int no_trx_control = 0;		/* set if tlf is called with '-r' */
 
-<<<<<<< HEAD
-int bandweight_points[] = {1, 1, 1, 1, 1, 1, 1, 1, 1};
-int bandweight_multis[] = {1, 1, 1, 1, 1, 1, 1, 1, 1};
-=======
 int bandweight_points[NBANDS] = {1, 1, 1, 1, 1, 1, 1, 1, 1};
 int bandweight_multis[NBANDS] = {1, 1, 1, 1, 1, 1, 1, 1, 1};
->>>>>>> 62cc828d
 
 pthread_t background_thread;
 pthread_mutex_t panel_mutex = PTHREAD_MUTEX_INITIALIZER;
