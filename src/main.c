--- conflicted
+++ resolved
@@ -190,13 +190,12 @@
 	"", "", "", "", "", "", "", "", ""
 };
 char ph_message[14][80] = { "", "", "", "", "", "", "", "", "", "", "", "" };	// voice keyer file names
-<<<<<<< HEAD
 char qtc_recv_msgs[12][80] = {"QTC?", "QRV", "R", "", "TIME?", "CALL?", "NR?", "AGN", "", "QSL ALL", "", ""}; // QTC receive windowS Fx messages
 char qtc_send_msgs[12][80] = {"QRV?", "QTC", "", "", "TIME", "CALL", "NR", "", "", "", "", ""}; // QTC send window Fx messages
-=======
+/*
 char qtc_recv_msgs[12][80] = {"QTC?\n", "QRV\n", "R\n", "", "TIME?\n", "CALL?\n", "NR?\n", "AGN\n", "", "QSL ALL\n", "", ""}; // QTC receive windowS Fx messages
 char qtc_send_msgs[12][80] = {"QRV?\n", "QTC sr/nr\n", "", "", "TIME\n", "CALL\n", "NR\n", "", "", "", "", ""}; // QTC send window Fx messages
->>>>>>> 9b04a0b3
+*/
 
 char hiscall[20];			/**< call of other station */
 char hiscall_sent[20] = "";		/**< part which was sent during early
@@ -313,12 +312,8 @@
 int nr_qtcsent = 0;
 t_qtcreclist qtcreclist;
 GHashTable* qtc_store = NULL;
-<<<<<<< HEAD
-char qtcreccalls[MAX_CALLS][15];
-=======
 struct t_qtc_store_obj *qtc_temp_obj;
 struct t_qtc_store_obj *qtc_empty_obj;
->>>>>>> 9b04a0b3
 int qtcdirection = 0;
 
 /*------------------------------dupe array---------------------------------*/
@@ -628,15 +623,11 @@
     }
 
     if (qtcdirection > 0) {
-<<<<<<< HEAD
-	qtc_store = g_hash_table_new(g_str_hash, g_str_equal);
-=======
 	qtc_store = g_hash_table_new_full(g_str_hash, g_str_equal, g_free, NULL);
 	qtc_empty_obj = g_malloc0(sizeof (struct t_qtc_store_obj));
 	qtc_empty_obj->total = 0;
 	qtc_empty_obj->received = 0;
 	qtc_empty_obj->sent = 0;
->>>>>>> 9b04a0b3
 
 	if (checkqtclogfile_new() != 0) {
 	    showmsg( "QTC's giving up" );
@@ -644,7 +635,7 @@
 	}
 	nr_qsosflags_for_qtc = nr_qsos;
 	readqtccalls();
-      
+
     }
 
 
