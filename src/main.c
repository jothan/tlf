--- conflicted
+++ resolved
@@ -741,38 +741,6 @@
     return EXIT_SUCCESS;
 }
 
-<<<<<<< HEAD
-=======
-static void hamlib_init() {
-
-    if (no_trx_control) {
-	trx_control = false;
-    }
-
-    if (!trx_control) {
-	return;
-    }
-
-    shownr("Rig model number is", myrig_model);
-    shownr("Rig speed is", serial_rate);
-
-    showmsg("Trying to start rig control");
-
-    int status = init_tlf_rig();
-
-    if (status != 0) {
-	showmsg("Continue without rig control Y/(N)?");
-	if (toupper(key_get()) != 'Y') {
-	    endwin();
-	    exit(1);
-	}
-	trx_control = false;
-	showmsg("Disabling rig control!");
-	sleep(1);
-    }
-}
-
->>>>>>> e7cb6d05
 static void fldigi_init() {
 #ifdef HAVE_LIBXMLRPC
     int status;
