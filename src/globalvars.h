#include "tlf.h"
#include <glib.h>

extern char qsos[MAX_QSOS][LOGLINELEN+1];// array of log lines of QSOs so far;
					// note that not every log line needs
					// to be a QSO, it could also be a
					// comment, starting with a semicolon
extern int nr_qsos;			// number of lines in qsos[]

extern char mults[MAX_MULTS][12];	// array of multipliers worked so far
extern int multarray_nr;		// number of entries in mults[]
extern int mult_bands[];		// bitfield indicating on which band(s)
					// the multiplier has been worked;
					// bits assigned according to
					// BAND160..BAND10 defined in tlf.h
extern int multscore[NBANDS];		// number of multipliers worked per
					// band; index is
					// BANDINDEX_160 ... BANDINDEX_10
					// note: until 200409111,
					// index was 0...5 for only
					// the non-warc bands!

extern int nr_worked;			// number of worked station
					// entries in worked[]
extern struct worked_t worked[MAX_CALLS]; // worked stations

extern int countries[MAX_DATALINES];	// for every country, a bitfield
					// indicating bands on which it has
					// been worked

extern int bandinx;			// band we're currently working on

extern char logfile[];
extern int contest;
extern int cqww;
extern int arrldx_usa;
extern int pacc_pa_flg;
extern int country_mult;
extern int other_flg;
extern char hiscall[20];
extern int total;
extern int band_score[NBANDS];
extern int zones[41];
extern int wpx;
extern char prefixes_worked[MAX_CALLS][6];
extern int arrlss;
extern int serial_section_mult;
extern int serial_grid4_mult;
extern int sectn_mult;
extern int dx_arrlsections;
extern int wysiwyg_multi;
extern int wysiwyg_once;
extern char pxstr[];
extern int nr_of_px;
extern int nr_of_px_ab;
extern int pfxs_per_band[NBANDS];
extern int zonescore[6];
extern int countryscore[6];
extern int qsonum;
extern int countrynr;
extern int w_cty;
extern int ve_cty;
extern int pfxmult;
extern int pfxmultab;
extern int minute_timer;
extern int stewperry_flg;
extern char myqra[7];

// extern char logline0[81];
// extern char logline1[81];
// extern char logline2[81];
// extern char logline3[81];
// extern char logline4[];
extern char logline_edit[5][LOGLINELEN+1];
#define logline0 logline_edit[0]
#define logline1 logline_edit[1]
#define logline2 logline_edit[2]
#define logline3 logline_edit[3]
#define logline4 logline_edit[4]

extern int stop_backgrnd_process;
extern char band[9][4];
extern struct tm *time_ptr;

extern int inxes[NBANDS]; //  = {BAND160,BAND80,BAND40,0,BAND20,0,BAND15,0,BAND10} ;
		    // from addmult.c

extern char cqzone[];
extern char ituzone[];
extern char continent[];
extern char zone_export[];
extern int itumult;

extern GPtrArray *mults_possible;	/* growing array of possible mutlipliers */
extern char ssexchange[];
extern int shownewmult;
extern char comment[];

extern char  lan_logline[];
extern char logfile[];
extern char qsonrstr[];
extern int lan_mutex;
extern int lan_active;
extern int exchange_serial;
extern int highqsonr;


extern int trxmode;
extern char lastqsonr[];
extern int cqwwm2;
extern char thisnode;
extern char lastcall[];
extern char my_rst[];
extern char his_rst[];
extern char section[];
extern int wazmult;
extern int addcallarea;
extern int addcty;
extern char zone_fix[];
extern int universal;
extern int arrl_fd;
extern int one_point;
extern int two_point;
extern int three_point;
extern int dxped;
extern char pointstring[];
extern int addzone;

extern int qsoflags_for_qtc[MAX_QSOS];	// array of flag to log lines of QSOs for QTC's; 
					// this is an array of flags, which marks when a QSO sent as QTC
extern int nr_qsosflags_for_qtc;	// number of lines in qsoflags_for_qtc[]
extern int next_qtc_qso;		// the next non-sent QSO, which can be send next as QTC
extern t_qtclist qtclist;		// the QTC list to send
extern int nr_qtcsent;
extern t_qtcreclist qtcreclist;		// the QTC list which received

extern GHashTable* qtc_store;
<<<<<<< HEAD
extern char qtcreccalls[MAX_CALLS][15];
=======
>>>>>>> 9b04a0b3
extern int qtcdirection;
extern struct t_qtc_store_obj *qtc_temp_obj;
extern struct t_qtc_store_obj *qtc_empty_obj;
extern t_pfxnummulti pfxnummulti[MAXPFXNUMMULT];
extern int pfxnummultinr;
extern int continentlist_only;<|MERGE_RESOLUTION|>--- conflicted
+++ resolved
@@ -126,7 +126,7 @@
 extern char pointstring[];
 extern int addzone;
 
-extern int qsoflags_for_qtc[MAX_QSOS];	// array of flag to log lines of QSOs for QTC's; 
+extern int qsoflags_for_qtc[MAX_QSOS];	// array of flag to log lines of QSOs for QTC's;
 					// this is an array of flags, which marks when a QSO sent as QTC
 extern int nr_qsosflags_for_qtc;	// number of lines in qsoflags_for_qtc[]
 extern int next_qtc_qso;		// the next non-sent QSO, which can be send next as QTC
@@ -135,10 +135,6 @@
 extern t_qtcreclist qtcreclist;		// the QTC list which received
 
 extern GHashTable* qtc_store;
-<<<<<<< HEAD
-extern char qtcreccalls[MAX_CALLS][15];
-=======
->>>>>>> 9b04a0b3
 extern int qtcdirection;
 extern struct t_qtc_store_obj *qtc_temp_obj;
 extern struct t_qtc_store_obj *qtc_empty_obj;
