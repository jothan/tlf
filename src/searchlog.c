/*
* Tlf - contest logging program for amateur radio operators
* Copyright (C) 2001-2002-2003 Rein Couperus <pa0rct@amsat.org>
*               2013           Ervin Hegedüs - HA2OS <airween@gmail.com>
*               2018           Thomas Beierlein - <dl1jbe@darc.de>
*
* This program is free software; you can redistribute it and/or modify
* it under the terms of the GNU General Public License as published by
* the Free Software Foundation; either version 2 of the License, or
* (at your option) any later version.
*
* This program is distributed in the hope that it will be useful,
* but WITHOUT ANY WARRANTY; without even the implied warranty of
* MERCHANTABILITY or FITNESS FOR A PARTICULAR PURPOSE.  See the
* GNU General Public License for more details.
*
* You should have received a copy of the GNU General Public License
* along with this program; if not, write to the Free Software
* Foundation, Inc., 51 Franklin Street, Fifth Floor, Boston, MA  02110-1301 USA
*/
/* ------------------------------------------------------------
 *        Search log for calls / bands  /  countries
 *
 *--------------------------------------------------------------*/

#ifndef _GNU_SOURCE
#define _GNU_SOURCE
#endif


#include <stdbool.h>
#include <stdlib.h>
#include <string.h>
#include <unistd.h>
#include <errno.h>

#include "err_utils.h"
#include "getctydata.h"
#include "getpx.h"
#include "globalvars.h"
#include "log_utils.h"
#include "nicebox.h"		// Includes curses.h
#include "printcall.h"
#include "qtcutil.h"
#include "qtcvars.h"		// Includes globalvars.h
#include "searchlog.h"		// Includes glib.h
#include "string.h"
#include "tlf_panel.h"
#include "ui_utils.h"
#include "zone_nr.h"
#include "recall_exchange.h"
#include "searchcallarray.h"
#include "setcontest.h"
#include "get_time.h"
#include "addmult.h"
#include "utils.h"
#include "rust.h"

#define CALLMASTER_DEFAULT "callmaster"
#define CALLMASTER_SIZE 16000       // initial allocation size

char *callmaster_filename = NULL;

char searchresult[MAX_CALLS][82];
char result[MAX_CALLS][82];
int srch_index = 0;

char qtcflags[6] = {' ', ' ', ' ', ' ', ' ', ' '};

PANEL *search_panel;
WINDOW *search_win;
static int initialized = 0;
int nr_bands;

void show_needed_sections(void);
static bool is_current_mode(const char *line);

/** Check for all band mode
 *
 * Check if we work real contest (only nonWARC bands allowed)
 * or our mode allows also WARC bands (e.g. dxped or simple QSO mode)
 * \return - true if also WARC bands
 */
int IsAllBand() {
    return (CONTEST_IS(DXPED) || !iscontest);
}


void InitSearchPanel() {
    if (IsAllBand())
	nr_bands = 9;
    else
	nr_bands = 6;

    search_win = newwin(nr_bands + 2, 39, 1, 41);
    search_panel = new_panel(search_win);
    hide_panel(search_panel);
}

void ShowSearchPanel(void) {
    if (!initialized) {
	InitSearchPanel();
	initialized = 1;
    }
    show_panel(search_panel);
    top_panel(search_panel);
}

void HideSearchPanel(void) {
    hide_panel(search_panel);
}

void drawSearchWin(void) {
    int i;

    wbkgd(search_win, (chtype)(' ' | COLOR_PAIR(C_LOG)));
    werase(search_win);

    wnicebox(search_win, 0, 0, nr_bands, 37, "Worked");
    if (qtcdirection > 0) {
	mvwaddstr(search_win, 0, 35, "Q");
    }

    wattrset(search_win, COLOR_PAIR(C_LOG) | A_STANDOUT);
    for (i = 0; i < nr_bands; i++)
	mvwaddstr(search_win, i + 1, 1, spaces(37));

    mvwaddstr(search_win, 1, 1, " 10");
    mvwaddstr(search_win, 2, 1, " 15");
    mvwaddstr(search_win, 3, 1, " 20");
    mvwaddstr(search_win, 4, 1, " 40");
    mvwaddstr(search_win, 5, 1, " 80");
    mvwaddstr(search_win, 6, 1, "160");
    if (IsAllBand()) {
	mvwaddstr(search_win, 7, 1, " 12");
	mvwaddstr(search_win, 8, 1, " 17");
	mvwaddstr(search_win, 9, 1, " 30");
    }
}

void displayCallInfo(const dxcc_data *dx, char *pxstr) {

    wattroff(search_win, A_STANDOUT);
    wattron(search_win, COLOR_PAIR(C_BORDER));

    mvwaddstr(search_win, nr_bands + 1, 2, dx->countryname);

    if (CONTEST_IS(CQWW) || wazmult || itumult) {
	char *zone_info = NULL;
	if (current_qso.normalized_comment[0] != 0) {
	    zone_info = current_qso.normalized_comment;
	} else if (proposed_exchange[0] != 0) {
	    zone_info = proposed_exchange;
	}
	if (zone_info != NULL) {
	    mvwprintw(search_win, nr_bands + 1, 32, "%2s", zone_info);
	}
    }

    if (CONTEST_IS(WPX) || pfxmult) {
	int i = strlen(dx->countryname);
	mvwaddstr(search_win, nr_bands + 1, 2 + i + 3, pxstr);
    }
}


#define PARTIALS_ROWS   5
#define PARTIALS_COLS   40      // including margins (1+1 columns)
#define PARTIALS_Y0     1
#define PARTIALS_X0     0

typedef struct show_partial_args
{
    int *row;
    int *col;
    GHashTable *callset;
    int *nr_suggested;
    char *suggested_call;
} show_partial_args;

//
// return: true if display is full
//
static bool show_partial(int *row, int *col, const char *call,
			 GHashTable *callset,
			 int *nr_suggested, char *suggested_call) {

    const int len = strlen(call);
    bool space = (*col > 1);         // whether to put leading space
    int new_col = *col + (space ? 1 : 0) + len;
    if (new_col >= PARTIALS_COLS) { // doesn't fit on this line
	*row += 1;                  // start next one
	*col = 1;
	space = false;
	new_col = *col + len;
    }
    if (*row >= PARTIALS_ROWS) {
	return true;    // display full
    }

    if (!g_hash_table_add(callset, (void*)call)) {
	return false;   // already shown
    }

    mvprintw(PARTIALS_Y0 + *row, PARTIALS_X0 + *col, "%s%s",
	     (space ? " " : ""), call);

    *col = new_col;

    if (*nr_suggested == 0) {   // remember first partial call
	strcpy(suggested_call, call);
    }
    *nr_suggested += 1;

    return false;   // assume it's not full yet
}

static bool show_partial_adapter(const char *call, const void *inargs)
{
    show_partial_args *args = (show_partial_args *)inargs;
    return show_partial(args->row, args->col, call, args->callset, args->nr_suggested, args->suggested_call);
}

int displayPartials(char *suggested_call) {

    int row, col, k;
    char *loc;
    char printres[14] = "";
    int suggested = 0;

    const int hislen = strlen(current_qso.call);

    if (hislen < 2) {
	return 0;   // input too short
    }

    row = 0;
    col = 1;        // 1 column left margin

    attron(modify_attr(COLOR_PAIR(C_LOG) | A_STANDOUT));

    for (k = 0; k < PARTIALS_ROWS; k++) {
	mvprintw(PARTIALS_Y0 + k, 0, "%*s", PARTIALS_COLS, "");
    }

    attrset(COLOR_PAIR(C_DUPE));
    mvaddstr(1, 1, "??");
    attron(COLOR_PAIR(C_LOG) | A_STANDOUT);

    /* check what we have worked first */
    /** \todo the method below parses through the array of already
     * looked up search results from the search window. That is quick
     * but has the drawback, that we have no band information and
     * therefore print some entries more than once.
     * Better would be to lookup the partial call in the array of
     * worked stations 'callarray' - it is there only once and we can
     * also see from 'call_band' if it is a dupe here.
     * be aware of the problem of marking it dupe only for a complete
     * match.
     */
    if (dupe == ISDUPE) {
	attrset(COLOR_PAIR(C_DUPE));
    } else {
	attron(modify_attr(COLOR_PAIR(C_BORDER) | A_STANDOUT));
    }

    GHashTable *callset = g_hash_table_new(g_str_hash, g_str_equal);
    int full = 0;

    for (k = 0; k < srch_index && !full; k++) {
	if (strlen(searchresult[k]) <= 2) {
	    continue;   // too short (unlikely)
	}
	if (strstr(searchresult[k], current_qso.call) == NULL) {
	    continue;   // not matching
	}

	printres[0] = '\0';
	strncat(printres, searchresult[k] + 29, 12);

	/* cut string just at first space after call */
	loc = strchr(printres, ' ');
	if (loc)
	    *loc = '\0';

	full = show_partial(&row, &col, printres, callset,
			    &suggested, suggested_call);

    }

    attron(COLOR_PAIR(C_LOG) | A_STANDOUT);
    attroff(A_BOLD);

    /* and now check callmaster database */

    attron(modify_attr(COLOR_PAIR(C_LOG) | A_STANDOUT));

    show_partial_args pargs = {&row, &col, callset, &suggested, suggested_call};

    // make 2 runs: fist look for calls starting with
    // then the ones containing 'current_qso.call'
    callmaster_show_partials(current_qso.call, show_partial_adapter, &pargs);

    g_hash_table_destroy(callset);

    return suggested;
}

/* Display list of partials and handle USEPARTIALS auto-completion */
void handlePartials(void) {

    char suggested_call[LOGLINELEN + 1] = "";
    int nr_suggested;

    /* print list of partials in upper left region */
    nr_suggested = displayPartials(suggested_call);

    /* If only one partial call found and USEPARTIALS set,
    * use that call for auto-completion. Can be blocked by
    * pressing tab in calledit() function
    */
    if ((nr_suggested == 1) && use_part && !block_part
	    && strlen(suggested_call) > strlen(current_qso.call)) {

	strcpy(current_qso.call, suggested_call);
	beep();
    }
}


/* Parses searchresult and prepare string for searchwindow display from it */
void extractData(int index) {

    g_strlcpy(result[index], searchresult[index], 7);    /* band + mode */

    if (show_time) 	// show qso time
	strncat(result[index], searchresult[index] + 17, 5);
    else                // show qso number
	strncat(result[index], searchresult[index] + 22, 5);

    strncat(result[index], searchresult[index] + 28, 12); /* call */
    strncat(result[index], searchresult[index] + 52, 16); /* exch */
}


/* find band from bandstring and choose line 'j' for display */
int bandstr2line(char *buffer) {
    int j = 0;

    if (buffer[1] == '1' && buffer[2] == '0')
	j = 1;
    if (buffer[1] == '1' && buffer[2] == '5')
	j = 2;
    if (buffer[1] == '2')
	j = 3;
    if (buffer[1] == '4')
	j = 4;
    if (buffer[1] == '8')
	j = 5;
    if (buffer[1] == '6')
	j = 6;
    if (buffer[1] == '1' && buffer[2] == '2')
	j = 7;
    if (buffer[1] == '1' && buffer[2] == '7')
	j = 8;
    if (buffer[1] == '3' && buffer[2] == '0')
	j = 9;
    return j;
}

//
// return true if the qso was in the same mode as the current one
//
static bool qso_has_current_mode(const struct qso_t *qso) {

    if (!mixedmode) {
	return true;    // always true if not in mixed mode
    }

    return qso->mode == trxmode;
}


/* search complete Log for 'call' as substring in callsign field and
 * copy found QSO to 'searchresults'. Extract relevant data to 'result'.
 */
void filterLog(const char *call) {

    srch_index = 0;

    for (int qso_index = 0; qso_index < NR_QSOS; qso_index++) {

	struct qso_t *qso = g_ptr_array_index(qso_array, qso_index);
	if (qso->is_comment) {
	    continue;
	}

	if (!qso_has_current_mode(qso)) {
	    continue;	// different mode
	}

	if (strstr(qso->call, call) == 0) {
	    continue;   // no match
	}

	g_strlcpy(searchresult[srch_index], QSOS(qso_index), 81);
	extractData(srch_index);

	if (srch_index++ > MAX_CALLS - 1) {
	    break;
	}
    }
}


/* helper functions to check filtered lines for match with
 * current_qso.call or actual band */
static bool call_matches(const char *line) {
    char buffer[20];

    g_strlcpy(buffer,  line + 12, 20);
    *strchrnul(buffer, ' ') = '\0';

    return (strcmp(buffer, current_qso.call) == 0);
}

static bool band_matches(const char *line) {
    return log_get_band(line) == bandinx;
}

//
// return true if the qso was in the same mode as the current one
//
static bool is_current_mode(const char *line) {

    if (!mixedmode) {
	return true;    // always true if not in mixed mode
    }

    return log_get_mode(line) == trxmode;
}


static bool line_matches_actual_qso(const char *line) {

    if (call_matches(line)
	    && (band_matches(line) || qso_once)
	    && is_current_mode(line)) {

	int found = lookup_worked(current_qso.call);
	if (worked_in_current_minitest_period(found)) {
	    return true;
	}
    }
    return false;
}


void displaySearchResults(void) {

    int r_index;
    char buffer[LOGLINELEN + 1] = "";
    char qtccall[15];	// temp str for qtc search
    int z, l, j;
    struct t_qtc_store_obj *qtc_temp_ptr;


    dupe = NODUPE;

    /* print resulting call in line according to band in check window */
    for (r_index = 0; r_index < srch_index; r_index++) {
	g_strlcpy(buffer, result[r_index], 38);

	wattrset(search_win, COLOR_PAIR(C_WINDOW) | A_STANDOUT);
	if (!ignoredupe && line_matches_actual_qso(buffer)) {
	    wattrset(search_win, COLOR_PAIR(C_DUPE));
	    dupe = ISDUPE;
	    beep();
	}

	/* display line in search window */
	j = bandstr2line(buffer);

	if ((j < 7) || IsAllBand()) {
	    mvwaddstr(search_win, j, 1, buffer);
	}


	if ((j > 0) && (j < 7)) {  /* no WARC band */
	    if (qtcdirection > 0) {
		qtccall[0] = '\0';
		z = 12;	// first pos of callsign
		l = 0;
		do {
		    qtccall[l] = buffer[z];
		    z++; l++;
		} while (buffer[z] != ' ');
		qtccall[l] = '\0';

		qtc_temp_ptr = qtc_get(qtccall);
		qtcflags[j - 1] = qtc_get_value(qtc_temp_ptr);
	    }
	}

	buffer[0] = '\0';
    }
}

void displayWorkedZonesCountries(int z) {
    extern int pacc_qsos[10][10];
    extern int ja_cty;
    extern int zl_cty;
    extern int vk_cty;
    extern int ua9_cty;
    extern int lu_cty;
    extern int py_cty;
    extern int ce_cty;
    extern int zs_cty;

    static int pxnr;
    int pfxnumcntidx;

    /* print worked zones and countrys for each band in checkwindow */
    wattron(search_win, COLOR_PAIR(C_HEADER) | A_STANDOUT);

    if (qtcdirection > 0) {
	for (int l = 0; l < 6; l++) {
	    if (qtcflags[l] != ' ') {
		mvwprintw(search_win, l + 1, 35, "%c", qtcflags[l]);
	    }
	}
    }

    if (CONTEST_IS(CQWW) || !iscontest || CONTEST_IS(PACC_PA)) {

	if ((countries[countrynr] & BAND10) != 0) {
	    mvwaddstr(search_win, 1, 36, "C");
	    mvwaddstr(search_win, 1, 1, " 10");
	}
	if ((countries[countrynr] & BAND15) != 0) {
	    mvwaddstr(search_win, 2, 36, "C");
	    mvwaddstr(search_win, 2, 1, " 15");
	}
	if ((countries[countrynr] & BAND20) != 0) {
	    mvwaddstr(search_win, 3, 36, "C");
	    mvwaddstr(search_win, 3, 1, " 20");
	}
	if ((countries[countrynr] & BAND40) != 0) {
	    mvwaddstr(search_win, 4, 36, "C");
	    mvwaddstr(search_win, 4, 1, " 40");
	}
	if ((countries[countrynr] & BAND80) != 0) {
	    mvwaddstr(search_win, 5, 36, "C");
	    mvwaddstr(search_win, 5, 1, " 80");
	}
	if ((countries[countrynr] & BAND160) != 0) {
	    mvwaddstr(search_win, 6, 1, "160");
	    mvwaddstr(search_win, 6, 36, "C");
	}
	if (IsAllBand()) {
	    if ((countries[countrynr] & BAND12) != 0) {
		mvwaddstr(search_win, 7, 1, " 12");
		mvwaddstr(search_win, 7, 36, "C");
	    }
	    if ((countries[countrynr] & BAND17) != 0) {
		mvwaddstr(search_win, 8, 1, " 17");
		mvwaddstr(search_win, 8, 36, "C");
	    }
	    if ((countries[countrynr] & BAND30) != 0) {
		mvwaddstr(search_win, 9, 1, " 30");
		mvwaddstr(search_win, 9, 36, "C");
	    }
	}
    }
    if (CONTEST_IS(CQWW) || wazmult || itumult) {
	if ((zones[z] & BAND10) != 0) {
	    mvwaddstr(search_win, 1, 37, "Z");
	}
	if ((zones[z] & BAND15) != 0) {
	    mvwaddstr(search_win, 2, 37, "Z");
	}
	if ((zones[z] & BAND20) != 0) {
	    mvwaddstr(search_win, 3, 37, "Z");
	}
	if ((zones[z] & BAND40) != 0) {
	    mvwaddstr(search_win, 4, 37, "Z");
	}
	if ((zones[z] & BAND80) != 0) {
	    mvwaddstr(search_win, 5, 37, "Z");
	}
	if ((zones[z] & BAND160) != 0) {
	    mvwaddstr(search_win, 6, 37, "Z");
	}
    }

    if (CONTEST_IS(PACC_PA)) {

	getpx(current_qso.call);
	pxnr = districtnumber(wpx_prefix);

	if ((countrynr == w_cty) ||
		(countrynr == ve_cty) ||
		(countrynr == ja_cty) ||
		(countrynr == py_cty) ||
		(countrynr == lu_cty) ||
		(countrynr == ua9_cty) ||
		(countrynr == zl_cty) ||
		(countrynr == ce_cty) ||
		(countrynr == zs_cty) ||
		(countrynr == vk_cty)) {
	    if ((pacc_qsos[0][pxnr] & BAND160) == BAND160)
		mvwaddstr(search_win, 6, 37, "M");

	    if ((pacc_qsos[0][pxnr] & BAND80) == BAND80)
		mvwaddstr(search_win, 5, 37, "M");

	    if ((pacc_qsos[0][pxnr] & BAND40) == BAND40)
		mvwaddstr(search_win, 4, 37, "M");

	    if ((pacc_qsos[0][pxnr] & BAND20) == BAND20)
		mvwaddstr(search_win, 3, 37, "M");

	    if ((pacc_qsos[0][pxnr] & BAND15) == BAND15)
		mvwaddstr(search_win, 2, 37, "M");

	    if ((pacc_qsos[0][pxnr] & BAND10) == BAND10)
		mvwaddstr(search_win, 1, 37, "M");

	}
    }

    if ((pfxnummultinr >= 0 || country_mult) && iscontest) {
	getpx(current_qso.call);
	pxnr = districtnumber(wpx_prefix);

	getctydata(current_qso.call);
	pfxnumcntidx = -1;
	int tbandidx = -1;

	if (pfxnummultinr >= 0) {
	    int pfxi = 0;
	    while (pfxi < pfxnummultinr) {
		if (pfxnummulti[pfxi].countrynr == countrynr) {
		    pfxnumcntidx = pfxi;
		    break;
		}
		pfxi++;
	    }
	}
	if (pfxnumcntidx >= 0) {
	    tbandidx = pfxnummulti[pfxnumcntidx].qsos[pxnr];
	} else {
	    tbandidx = countries[countrynr];
	}

	if ((tbandidx & BAND160) == BAND160) {
	    mvwaddstr(search_win, 6, 37, "M");
	}
	if ((tbandidx & BAND80) == BAND80) {
	    mvwaddstr(search_win, 5, 37, "M");
	}
	if ((tbandidx & BAND40) == BAND40) {
	    mvwaddstr(search_win, 4, 37, "M");
	}
	if ((tbandidx & BAND20) == BAND20) {
	    mvwaddstr(search_win, 3, 37, "M");
	}
	if ((tbandidx & BAND15) == BAND15) {
	    mvwaddstr(search_win, 2, 37, "M");
	}
	if ((tbandidx & BAND10) == BAND10) {
	    mvwaddstr(search_win, 1, 37, "M");
	}
    }
}


void searchlog() {

    const dxcc_data *dx;
    int zone;

    if (!initialized) {
	InitSearchPanel();
	initialized = 1;
    }

    /* show checkwindow and partials */
    if (strlen(current_qso.call) > 1 && searchflg) {

	ShowSearchPanel();
	drawSearchWin();

	filterLog(current_qso.call);
	displaySearchResults();


	/* prepare and print lower line of checkwindow */
	dx = dxcc_by_index(countrynr);
	get_proposed_exchange();
	displayCallInfo(dx, wpx_prefix);
	zone = zone_nr(proposed_exchange); //TODO is this correct?
	displayWorkedZonesCountries(zone);

	refreshp();


	if (partials) {
	    handlePartials();
	}

	/* show needed sections for ARRL_Sweep Stake*/
	if (dupe == NODUPE && CONTEST_IS(ARRL_SS))
	    show_needed_sections();

	if (dupe == ISDUPE) {
	    attrset(COLOR_PAIR(C_DUPE));
	    mvaddstr(12, 29, current_qso.call);
	    refreshp();
	    usleep(500000);
	}

	printcall();

    } else {
	HideSearchPanel();
    }
}

/** loads callmaster database from file
 * returns number of loaded calls
 */
int load_callmaster(void) {
    char *callmaster_location;
<<<<<<< HEAD
=======
    char *s_inputbuffer = NULL;
    size_t s_inputbuffer_len;
    int read;

    init_callmaster();
>>>>>>> d3ab00d7

    if (callmaster_filename == NULL)
	callmaster_filename = g_strdup(CALLMASTER_DEFAULT);

    callmaster_location = find_available(callmaster_filename);

    int ret = load_callmaster_inner(callmaster_location, CONTEST_IS(ARRL_SS));
    g_free(callmaster_location);
<<<<<<< HEAD
    return ret;
=======

    GHashTable *callset = g_hash_table_new(g_str_hash, g_str_equal);

    while ((read = getline(&s_inputbuffer, &s_inputbuffer_len, cfp)) != -1) {
	if (s_inputbuffer_len > 0) {
	    if (errno == ENOMEM) {
		fprintf(stderr, "Error in: %s:%d", __FILE__, __LINE__);
		perror("RuntimeError: ");
		exit(EXIT_FAILURE);
	    }
	    g_strstrip(s_inputbuffer);

	    /* skip comment lines and calls shorter than 3 chars */
	    if (s_inputbuffer[0] == '#' || strlen(s_inputbuffer) < 3) {
		continue;
	    }

	    /* store version */
	    if (strlen(s_inputbuffer) == 11 && strncmp(s_inputbuffer, "VER", 3) == 0) {
		strcpy(callmaster_version, s_inputbuffer);      // save it
	    }

	    char *call = g_ascii_strup(s_inputbuffer, 11);

	    if (CONTEST_IS(ARRL_SS)) {
		/* keep only NA stations */
		if (strchr("AKWVCN", call[0]) == NULL) {
		    g_free(call);
		    continue;
		}
	    }

	    if (g_hash_table_contains(callset, call)) { // already have this call
		g_free(call);
		continue;
	    }

	    g_hash_table_add(callset, call);
	    g_ptr_array_add(callmaster, call);
	}
    }

    g_hash_table_destroy(callset);

    if (s_inputbuffer != NULL)
	free(s_inputbuffer);

    fclose(cfp);
    return callmaster->len;
>>>>>>> d3ab00d7
}


/*  --------------------------------------------------------------  */
void show_needed_sections(void) {

    int j, vert, hor, cnt, found;
    char mprint[50];

    if (CONTEST_IS(ARRL_SS)) {
	cnt = 0;

	wattron(search_win, modify_attr(COLOR_PAIR(C_WINDOW) | A_STANDOUT));

	for (j = 1; j < 7; j++)
	    mvwaddstr(search_win, j, 1, spaces(37));

	for (vert = 1; vert < 7; vert++) {
	    if (cnt >= get_mult_count())
		break;

	    for (hor = 0; hor < 9; hor++) {
		if (cnt >= get_mult_count())
		    break;

		strcpy(mprint, get_mult(cnt));

		found = 0;
		for (j = 0; j < nr_multis; j++) {
		    if (strncmp(multis[j].name, mprint, strlen(mprint)) == 0) {
			found = 1;
			break;
		    }
		}

		if (found != 1) {
		    mprint[3] = '\0';

		    wattron(search_win,
			    modify_attr(COLOR_PAIR(C_WINDOW) | A_STANDOUT));

		    if (strlen(mprint) > 1)
			mvwprintw(search_win, vert, (hor * 4) + 2, "%s ", mprint);

		} else
		    hor--;

		cnt++;

	    }
	}
    }

    wnicebox(search_win, 0, 0, 6, 37, "Needed Sections");
    refreshp();

}

void OnLowerSearchPanel(int x, char *str) {
    int y = 1 + (IsAllBand() ? 10 : 6);

    wattrset(search_win, modify_attr(COLOR_PAIR(C_BORDER)));
    mvwaddstr(search_win, y, x, str);
}<|MERGE_RESOLUTION|>--- conflicted
+++ resolved
@@ -732,14 +732,6 @@
  */
 int load_callmaster(void) {
     char *callmaster_location;
-<<<<<<< HEAD
-=======
-    char *s_inputbuffer = NULL;
-    size_t s_inputbuffer_len;
-    int read;
-
-    init_callmaster();
->>>>>>> d3ab00d7
 
     if (callmaster_filename == NULL)
 	callmaster_filename = g_strdup(CALLMASTER_DEFAULT);
@@ -748,59 +740,7 @@
 
     int ret = load_callmaster_inner(callmaster_location, CONTEST_IS(ARRL_SS));
     g_free(callmaster_location);
-<<<<<<< HEAD
     return ret;
-=======
-
-    GHashTable *callset = g_hash_table_new(g_str_hash, g_str_equal);
-
-    while ((read = getline(&s_inputbuffer, &s_inputbuffer_len, cfp)) != -1) {
-	if (s_inputbuffer_len > 0) {
-	    if (errno == ENOMEM) {
-		fprintf(stderr, "Error in: %s:%d", __FILE__, __LINE__);
-		perror("RuntimeError: ");
-		exit(EXIT_FAILURE);
-	    }
-	    g_strstrip(s_inputbuffer);
-
-	    /* skip comment lines and calls shorter than 3 chars */
-	    if (s_inputbuffer[0] == '#' || strlen(s_inputbuffer) < 3) {
-		continue;
-	    }
-
-	    /* store version */
-	    if (strlen(s_inputbuffer) == 11 && strncmp(s_inputbuffer, "VER", 3) == 0) {
-		strcpy(callmaster_version, s_inputbuffer);      // save it
-	    }
-
-	    char *call = g_ascii_strup(s_inputbuffer, 11);
-
-	    if (CONTEST_IS(ARRL_SS)) {
-		/* keep only NA stations */
-		if (strchr("AKWVCN", call[0]) == NULL) {
-		    g_free(call);
-		    continue;
-		}
-	    }
-
-	    if (g_hash_table_contains(callset, call)) { // already have this call
-		g_free(call);
-		continue;
-	    }
-
-	    g_hash_table_add(callset, call);
-	    g_ptr_array_add(callmaster, call);
-	}
-    }
-
-    g_hash_table_destroy(callset);
-
-    if (s_inputbuffer != NULL)
-	free(s_inputbuffer);
-
-    fclose(cfp);
-    return callmaster->len;
->>>>>>> d3ab00d7
 }
 
 
