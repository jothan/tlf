/*
 * Tlf - contest logging program for amateur radio operators
 * Copyright (C) 2001-2002-2003 Rein Couperus <pa0rct@amsat.org>
 *               2012           Thomas Beierlein <tb@forth-ev.de>
 *
 * This program is free software; you can redistribute it and/or modify
 * it under the terms of the GNU General Public License as published by
 * the Free Software Foundation; either version 2 of the License, or
 * (at your option) any later version.
 *
 * This program is distributed in the hope that it will be useful,
 * but WITHOUT ANY WARRANTY; without even the implied warranty of
 * MERCHANTABILITY or FITNESS FOR A PARTICULAR PURPOSE.  See the
 * GNU General Public License for more details.
 *
 * You should have received a copy of the GNU General Public License
 * along with this program; if not, write to the Free Software
 * Foundation, Inc., 59 Temple Place, Suite 330, Boston, MA  02111-1307  USA
 */

	/* ------------------------------------------------------------
	 *       delete  last qso
	 *
	 *--------------------------------------------------------------*/

#include "globalvars.h"
#include "deleteqso.h"
<<<<<<< HEAD
#include "qtcutil.h"

#define QTCRECVCALLPOS 30
#define QTCSENTCALLPOS 35

extern int qtcdirection;
extern int nr_qtcsent;
=======
#include "tlf.h"
#include <sys/stat.h>
#include <fcntl.h>
#include "onechar.h"
#include "qsonr_to_str.h"
#include "printcall.h"
#include "clear_display.h"
#include "scroll_log.h"
>>>>>>> c4f64163

void delete_qso(void)
{

    int x, rc, i, look, qtclen, s;
    int lfile, qtcfile;
    struct stat statbuf;
    struct stat qstatbuf;
    char logline[100];
    char call[15], bandmode[6];

    mvprintw(13, 29, "OK to delete last qso (y/n)?");
    x = onechar();

    if ((x == 'y') || (x == 'Y')) {

	if ((lfile = open(logfile, O_RDWR)) < 0) {

	    mvprintw(24, 0, "I can not find the logfile...");
	    refreshp();
	    sleep(2);
	} else {

	    fstat(lfile, &statbuf);

	    if (statbuf.st_size >= LOGLINELEN) {
	        if (qtcdirection > 0) {
		    // seek to last line to read it
		    lseek(lfile, ((int)statbuf.st_size - LOGLINELEN), SEEK_SET);
		    rc = read(lfile, logline, LOGLINELEN-1);
		    // catch the band and mode (for QTC)
		    strncpy(bandmode, logline, 5);
		    bandmode[5] = '\0';
		    call[14] = '\0';
		    // catch the last callsign
		    strncpy(call, logline+29, 14);
		    i = strlen(call);
		    // strip it
		    for(i=strlen(call)-1; call[i] == ' '; i--);
		    call[i+1] = '\0';
		    // if qtc had been set up
		    if (qtcdirection & 1) {
			if ((qtcfile = open(QTC_RECV_LOG, O_RDWR)) < 0) {
			    mvprintw(5, 0, "Error opening QTC received logfile.\n");
			    sleep(1);
			}
			fstat(qtcfile, &qstatbuf);
			if ((int)qstatbuf.st_size > QTCRECVCALLPOS) {
			    look = 1;
			    qtclen = 0;
			    // iterate till the current line from back of logfile
			    // callsigns is the current callsign
			    // this works only for fixed length qtc line!
			    lseek(qtcfile, 0, SEEK_SET);
			    while (look == 1) {
				lseek(qtcfile, ((int)qstatbuf.st_size - (91+qtclen)), SEEK_SET);
				rc = read(qtcfile, logline, 90);
                                logline[90] = '\0';

				if (! (strncmp(call, logline+QTCRECVCALLPOS, strlen(call)) == 0 && strncmp(bandmode, logline, 5) == 0)) {
				    look = 0;
				}
				else {
				    qtclen += 91;
				    qtc_dec(call, RECV);
				}
			    }
			    rc = ftruncate(qtcfile, qstatbuf.st_size - qtclen);
			    fsync(qtcfile);
			}
			close(qtcfile);
		    }
                    if (qtcdirection & 2) {
                        if ((qtcfile = open(QTC_SENT_LOG, O_RDWR)) < 0) {
                            mvprintw(5, 0, "Error opening QTC sent logfile.\n");
                            sleep(1);
                        }
                        fstat(qtcfile, &qstatbuf);
                        if ((int)qstatbuf.st_size > QTCSENTCALLPOS) {
                            look = 1;
                            qtclen = 0;
			    s = nr_qsos;
			    while(s >= 0 && qsoflags_for_qtc[s] != 1) {
				s--;
			    }
                            // iterate till the current line from back of logfile
                            // callsigns is the current callsign
                            // this works only for fixed length qtc line!
                            while (s >= 0 && look == 1) {
                                lseek(qtcfile, ((int)qstatbuf.st_size - (96+qtclen)), SEEK_SET);
                                rc = read(qtcfile, logline, 95);
                                if (! (strncmp(call, logline+QTCSENTCALLPOS, strlen(call)) == 0 && strncmp(bandmode, logline, 5) == 0)) {
                                    look = 0;
                                }
                                else {
                                    qtclen += 96;
				    qtc_dec(call, SEND);
				    qsoflags_for_qtc[s] = 0;
				    next_qtc_qso = s;
				    while(s >= 0 && qsoflags_for_qtc[s] != 1) {
					s--;
				    }
                                }
                            }
                            rc = ftruncate(qtcfile, qstatbuf.st_size - qtclen);
			    nr_qtcsent--;
                            fsync(qtcfile);
                        }
                        close(qtcfile);
                    }

                }
		rc = ftruncate(lfile, statbuf.st_size - LOGLINELEN);
	    }

	    fsync(lfile);
	    close(lfile);

	    if (qsos[nr_qsos][0] != ';') {
		band_score[bandinx]--;
		qsonum--;
		qsonr_to_str();
	    }

	    nr_qsos--;
	    qsos[nr_qsos][0] = '\0';
	}

	scroll_log();

    }

    attron(COLOR_PAIR(C_LOG) | A_STANDOUT);
    mvprintw(13, 29, "                            ");

    printcall();

    clear_display();
}<|MERGE_RESOLUTION|>--- conflicted
+++ resolved
@@ -25,15 +25,6 @@
 
 #include "globalvars.h"
 #include "deleteqso.h"
-<<<<<<< HEAD
-#include "qtcutil.h"
-
-#define QTCRECVCALLPOS 30
-#define QTCSENTCALLPOS 35
-
-extern int qtcdirection;
-extern int nr_qtcsent;
-=======
 #include "tlf.h"
 #include <sys/stat.h>
 #include <fcntl.h>
@@ -42,7 +33,13 @@
 #include "printcall.h"
 #include "clear_display.h"
 #include "scroll_log.h"
->>>>>>> c4f64163
+#include "qtcutil.h"
+
+#define QTCRECVCALLPOS 30
+#define QTCSENTCALLPOS 35
+
+extern int qtcdirection;
+extern int nr_qtcsent;
 
 void delete_qso(void)
 {
