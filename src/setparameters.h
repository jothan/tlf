/*
 * Tlf - contest logging program for amateur radio operators
 * Copyright (C) 2001-2002-2003 Rein Couperus <pa0rct@amsat.org>
 *
 * This program is free software; you can redistribute it and/or modify
 * it under the terms of the GNU General Public License as published by
 * the Free Software Foundation; either version 2 of the License, or
 * (at your option) any later version.
 *
 * This program is distributed in the hope that it will be useful,
 * but WITHOUT ANY WARRANTY; without even the implied warranty of
 * MERCHANTABILITY or FITNESS FOR A PARTICULAR PURPOSE.  See the
 * GNU General Public License for more details.
 *
 * You should have received a copy of the GNU General Public License
 * along with this program; if not, write to the Free Software
 * Foundation, Inc., 59 Temple Place, Suite 330, Boston, MA  02111-1307  USA
 */
<<<<<<< HEAD
#include "tlf.h"
#include "setcontest.h"
#include "writeparas.h"
#include "onechar.h"
#include "getmessages.h"
#include "checklogfile.h"
#include "getwwv.h"
#include "scroll_log.h"
#include "readcalls.h"
#include "readqtccalls.h"
#include "clear_display.h"
#include "checkparameters.h"
=======
#ifndef SETPARAMETERS_H
#define SETPARAMETERS_H
>>>>>>> c4f64163

int setparameters(void);

#endif /* SETPARAMETERS_H */<|MERGE_RESOLUTION|>--- conflicted
+++ resolved
@@ -16,23 +16,8 @@
  * along with this program; if not, write to the Free Software
  * Foundation, Inc., 59 Temple Place, Suite 330, Boston, MA  02111-1307  USA
  */
-<<<<<<< HEAD
-#include "tlf.h"
-#include "setcontest.h"
-#include "writeparas.h"
-#include "onechar.h"
-#include "getmessages.h"
-#include "checklogfile.h"
-#include "getwwv.h"
-#include "scroll_log.h"
-#include "readcalls.h"
-#include "readqtccalls.h"
-#include "clear_display.h"
-#include "checkparameters.h"
-=======
 #ifndef SETPARAMETERS_H
 #define SETPARAMETERS_H
->>>>>>> c4f64163
 
 int setparameters(void);
 
