--- conflicted
+++ resolved
@@ -207,15 +207,12 @@
 #define RECV 1		// QTC RECV direction
 #define SEND 2		// QTC SEND direction
 
-<<<<<<< HEAD
-=======
 struct t_qtc_store_obj {
   int total;
   int received;
   int sent;
 } t_qtc_store_obj;
 
->>>>>>> 9b04a0b3
 void refreshp();
 
 #endif /* TLF_H */
