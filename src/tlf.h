--- conflicted
+++ resolved
@@ -130,13 +130,8 @@
 #define EDITOR_E3 2
 #define EDITOR_MC 3
 
-<<<<<<< HEAD
-#define  CW_SPEEDS	"06121416182022242628303234363840424446485060"
-
-=======
 #define LOGLINELEN (88)		/* Length of logline in logfile
 				   (including linefeed) */
->>>>>>> b1d46781
 #if defined (TLN_LOGLINE)
 /* do nothing, already defined */
 #else
