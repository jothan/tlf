/*
 * Tlf - contest logging program for amateur radio operators
 * Copyright (C) 2001-2002-2003 Rein Couperus <pa0rct@amsat.org>
 *               2013           Ervin Hegedüs - HA2OS <airween@gmail.com>
 *               2012-2022      Thomas Beierlein <dl1jbe@darc.de>
 *
 * This program is free software; you can redistribute it and/or modify
 * it under the terms of the GNU General Public License as published by
 * the Free Software Foundation; either version 2 of the License, or
 * (at your option) any later version.
 *
 * This program is distributed in the hope that it will be useful,
 * but WITHOUT ANY WARRANTY; without even the implied warranty of
 * MERCHANTABILITY or FITNESS FOR A PARTICULAR PURPOSE.  See the
 * GNU General Public License for more details.
 *
 * You should have received a copy of the GNU General Public License
 * along with this program; if not, write to the Free Software
 * Foundation, Inc., 51 Franklin Street, Fifth Floor, Boston, MA  02110-1301 USA
 */
/* ------------------------------------------------------------
 *        Initialize  call array for dupes
 *
 *--------------------------------------------------------------*/

#ifndef _XOPEN_SOURCE
#define _XOPEN_SOURCE
#endif

#include <stdio.h>
#include <stdlib.h>
#include <string.h>
#include <unistd.h>
#include <ctype.h>
#include <time.h>
#include <errno.h>

#include "addcall.h"
#include "addpfx.h"
#include "addmult.h"
#include "cabrillo_utils.h"
#include "getexchange.h"
#include "getctydata.h"
#include "globalvars.h"		// Includes glib.h and tlf.h
#include "ignore_unused.h"
#include "log_utils.h"
#include "makelogline.h"
#include "readqtccalls.h"
#include "plugin.h"
#include "score.h"
#include "searchcallarray.h"
#include "startmsg.h"
#include "store_qso.h"
#include "ui_utils.h"
#include "rust.h"


/* Backup original logfile and write a new one from internal database */
void do_backup(const char *logfile, bool interactive) {
<<<<<<< HEAD
	    // save a backup
	    char prefix[40];
	    format_time(prefix, sizeof(prefix), "%Y%m%d_%H%M%S");
	    char *backup = g_strdup_printf("%s_%s", prefix, logfile);
	    rename(logfile, backup);
	    // rewrite log
	    for (int i = 0 ; i < NR_QSOS; i++) {
		store_qso(logfile, QSOS(i));
	    }
	    if (interactive) {
		showstring("Log has been backed up as", backup);
		fg_sleep(1);
	    }
	    g_free(backup);
=======
    // save a backup
    char prefix[40];
    format_time(prefix, sizeof(prefix), "%Y%m%d_%H%M%S");
    char *backup = g_strdup_printf("%s_%s", prefix, logfile);
    rename(logfile, backup);
    // rewrite log
    for (int i = 0 ; i < NR_QSOS; i++) {
	store_qso(logfile, QSOS(i));
    }
    if (interactive) {
	showstring("Log has been backed up as", backup);
	sleep(1);
    }
    g_free(backup);
>>>>>>> d3ab00d7
}

void init_scoring(void) {
    /* reset counter and score anew */
    total = 0;

    init_qso_array();
    init_worked();

    for (int i = 1; i <= MAX_DATALINES - 1; i++)
	countries[i] = 0;

    for (int i = 0; i < NBANDS; i++)
	qsos_per_band[i] = 0;

    for (int i = 0; i < NBANDS; i++)
	countryscore[i] = 0;

    for (int n = 1; n < MAX_ZONES; n++)
	zones[n] = 0;

    for (int n = 0; n < NBANDS; n++)
	zonescore[n] = 0;

    init_mults();

    InitPfx();

    for (int i = 0; i < pfxnummultinr; i++) {
	for (int n = 0; n < PFXNUMBERS; n++) {
	    pfxnummulti[i].qsos[n] = 0;
	}
    }

    if (plugin_has_setup()) {
	plugin_setup();
    }
}

static void show_progress(int linenr) {
    if (linenr == 1) {
	printw("  ");  // leading separator after log file name
	refreshp();
    }
    if (((linenr + 1) % 100) == 0) {
	printw("*");
	refreshp();
    }
}

int readcalls(const char *logfile, bool interactive) {
    char *inputbuffer = NULL;
    size_t inputbuffer_len;
    struct qso_t *qso;
    int linenr = 0;
    ssize_t read;

    FILE *fp;

    if (interactive) {
	showstring("Reading logfile:", (char *)logfile);
    }

    init_scoring();

    if ((fp = fopen(logfile, "r")) == NULL) {
	showmsg("Error opening logfile ");
	sleep(2);
	exit(1);
    }

    bool log_changed = false;

    while ((read = getline(&inputbuffer, &inputbuffer_len, fp)) != -1) {
	if (inputbuffer_len > 0) {
	    if (errno == ENOMEM) {
		fprintf(stderr, "Error in: %s:%d", __FILE__, __LINE__);
		perror("RuntimeError: ");
		exit(EXIT_FAILURE);
	    }
	    // drop trailing newline
	    inputbuffer[LOGLINELEN - 1] = '\0';
	    linenr++;

	    if (interactive) {
		show_progress(linenr);
	    }

	    qso = parse_qso(inputbuffer);

	    if (qso->is_comment) {
		g_ptr_array_add(qso_array, qso);
		continue;		/* skip further processing for note entry */
	    }

	    /* get the country number, not known at this point */
	    countrynr = getctydata(qso->call);
	    checkexchange(qso, false);
	    if (qso->normalized_comment != NULL && strlen(qso->normalized_comment) > 0) {
		strcpy(qso->comment, qso->normalized_comment);
	    }

	    dupe = is_dupe(qso->call, qso->bandindex, qso->mode);
	    addcall(qso);
	    score_qso(qso);
	    char *logline = makelogline(qso);

	    // Ignore new line character at end of line in qso->logline
	    if (strcmp(logline, strtok(qso->logline, "\n")) != 0) {
		g_free(qso->logline);
		qso->logline = g_strdup(logline);
		log_changed = true;
	    }

	    g_free(logline);

	    // drop transient fields
	    FREE_DYNAMIC_STRING(qso->callupdate);
	    FREE_DYNAMIC_STRING(qso->normalized_comment);
	    FREE_DYNAMIC_STRING(qso->section);

	    g_ptr_array_add(qso_array, qso);
	}
    }

    fclose(fp);
    if (inputbuffer != NULL)
        free(inputbuffer);

    if (log_changed) {
	bool ok = false;
	if (interactive) {
	    showmsg("Log changed due to rescoring. Do you want to save it? Y/(N)");
	    ok = toupper(key_get()) == 'Y';
	} else {
	    ok = true;
	}

	if (ok) {
	    do_backup(logfile, interactive);
	}
    }

    return linenr;			// nr of lines in log
}


int log_read_n_score() {
    int nr_qsolines = readcalls(logfile, false);

    if (qtcdirection > 0) {
	readqtccalls();
    }
    return nr_qsolines;
}

//------------------------------------------------------------------------

int synclog(char *synclogfile) {

    char wgetcmd[120] = "wget ftp://";	//user:password@hst/dir/file
    char date_buf[60];

    format_time(date_buf, sizeof(date_buf), "%d%H%M");

    if (strlen(synclogfile) < 80)
	strcat(wgetcmd, synclogfile);
    else {
	showmsg("Warning: Name of syncfile too long\n");
	sleep(5);
	exit(1);
    }
    strcat(wgetcmd, " -O log1 -o wgetlogfile");

    if (system(wgetcmd) == 0)
	showmsg("Syncfile o.k.\n");
    else {
	showmsg("Warning: Did not get syncfile !!\nExiting...\n");
	sleep(5);
	exit(1);
    }

    wgetcmd[0] = '\0';
    sprintf(wgetcmd, "cp %s log2", logfile);
    if (system(wgetcmd) != 0)
	showstring("\nCopying logfile %s failed\n", logfile);

    showmsg("Backing up logfile.\n");
    fg_sleep(1);
    sprintf(wgetcmd, "cp %s %s%s", logfile, date_buf, logfile);
    if (system(wgetcmd) != 0)
	showstring("\nCopying logfile %s to backup failed\n", logfile);

    showmsg("Merging logfiles...\n");
    fg_sleep(1);
    sprintf(wgetcmd, "cat log1 log2 | sort -g -k4,4 | uniq  > %s",
	    logfile);
    if (system(wgetcmd) == 0)
	showmsg("Merging logs successful\n");
    else {
	showmsg("Problem merging logs.\nExiting...\n");
	sleep(5);
	exit(1);
    }
    fg_sleep(1);
    IGNORE(system("rm log1"));;
    IGNORE(system("rm log2"));;

    return (0);
}<|MERGE_RESOLUTION|>--- conflicted
+++ resolved
@@ -57,22 +57,6 @@
 
 /* Backup original logfile and write a new one from internal database */
 void do_backup(const char *logfile, bool interactive) {
-<<<<<<< HEAD
-	    // save a backup
-	    char prefix[40];
-	    format_time(prefix, sizeof(prefix), "%Y%m%d_%H%M%S");
-	    char *backup = g_strdup_printf("%s_%s", prefix, logfile);
-	    rename(logfile, backup);
-	    // rewrite log
-	    for (int i = 0 ; i < NR_QSOS; i++) {
-		store_qso(logfile, QSOS(i));
-	    }
-	    if (interactive) {
-		showstring("Log has been backed up as", backup);
-		fg_sleep(1);
-	    }
-	    g_free(backup);
-=======
     // save a backup
     char prefix[40];
     format_time(prefix, sizeof(prefix), "%Y%m%d_%H%M%S");
@@ -84,10 +68,9 @@
     }
     if (interactive) {
 	showstring("Log has been backed up as", backup);
-	sleep(1);
+	fg_sleep(1);
     }
     g_free(backup);
->>>>>>> d3ab00d7
 }
 
 void init_scoring(void) {
