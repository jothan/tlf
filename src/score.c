--- conflicted
+++ resolved
@@ -3,32 +3,6 @@
  * Copyright (C) 2001-2002-2003 Rein Couperus <pa0rct@amsat.org>
  *               2013           Ervin Hegedus <airween@gmail.com>
  *               2013-2014      Thomas Beierlein <tb@forth-ev.de>
- *
- * the calc_qrb() function original code in HAMLIB
- * src/locator.c
- * 
- * author Stephane Fillod and the Hamlib Group
- * date 2000-2010
- *
- *  Hamlib Interface - locator, bearing, and conversion calls
- *
- *
- *  Hamlib Interface - locator and bearing conversion calls
- *  Copyright (c) 2001-2010 by Stephane Fillod
- *  Copyright (c) 2003 by Nate Bargmann
- *  Copyright (c) 2003 by Dave Hines
- *
- *
- *  Code to determine bearing and range was taken from the Great Circle,
- *  by S. R. Sampson, N5OWK.
- *  Ref: "Air Navigation", Air Force Manual 51-40, 1 February 1987
- *  Ref: "ARRL Satellite Experimenters Handbook", August 1990
- *
- *  Code to calculate distance and azimuth between two Maidenhead locators,
- *  taken from wwl, by IK0ZSN Mirko Caserta.
- *
- *  New bearing code added by N0NB was found at:
- *  http://williams.best.vwh.net/avform.htm#Crs
  *
  * This program is free software; you can redistribute it and/or modify
  * it under the terms of the GNU General Public License as published by
@@ -59,11 +33,7 @@
 #include <math.h>
 
 
-#define RADIAN  (180.0 / M_PI)
-#define ARC_IN_KM 111.2
-
 int calc_continent(int zone);
-int calc_qrb(double lon1, double lat1, double lon2, double lat2, double *distance, double *azimuth);
 
 /* LZ3NY - check if call is in COUNTRY_LIST from logcfg.dat */
 int country_found(char prefix[])
@@ -160,10 +130,6 @@
     extern char myqra[7];
     extern char call[];
     extern int stewperry_flg;
-<<<<<<< HEAD
-
-=======
->>>>>>> fc110714
 
 /* LZ3NY mods */
 
@@ -312,16 +278,12 @@
 
 	double s1long, s1lat, s2long, s2lat, distance, azimuth;
 
-<<<<<<< HEAD
 	points = 0;
 
-=======
->>>>>>> fc110714
 	if (strlen(comment) > 3) {
 	    locator2longlat(&s1long, &s1lat, comment);
 	    locator2longlat(&s2long, &s2lat, myqra);
 
-<<<<<<< HEAD
 	    qrb(s1long, s1lat, s2long, s2lat, &distance, &azimuth);
 
 	    points = ceil(distance/500.0);
@@ -330,18 +292,6 @@
 	return points;
     }
 
-=======
-	    calc_qrb(s1long, s1lat, s2long, s2lat, &distance, &azimuth);
-
-	    points = ceil(distance/500.0);
-
-	    return points;
-	}
-
-	return (0);
-    }
-    
->>>>>>> fc110714
     /* end arrldx_usa */
     /* LZ3NY mods */
     is_mult = exist_in_country_list();
@@ -451,87 +401,3 @@
     }
     return (0);
 }
-<<<<<<< HEAD
-=======
-
-/* ----------------------------------------------------------------- */
-int calc_qrb(double lon1, double lat1, double lon2, double lat2, double *distance, double *azimuth) {
-	double delta_long, tmp, arc, az;
-
-	/* bail if NULL pointers passed */
-	if (!distance || !azimuth)
-		return -1;
-
-	if ((lat1 > 90.0 || lat1 < -90.0) || (lat2 > 90.0 || lat2 < -90.0))
-		return -1;
-
-	if ((lon1 > 180.0 || lon1 < -180.0) || (lon2 > 180.0 || lon2 < -180.0))
-		return -1;
-
-	/* Prevent ACOS() Domain Error */
-	if (lat1 == 90.0)
-		lat1 = 89.999999999;
-	else if (lat1 == -90.0)
-		lat1 = -89.999999999;
-
-	if (lat2 == 90.0)
-		lat2 = 89.999999999;
-	else if (lat2 == -90.0)
-		lat2 = -89.999999999;
-
-	/* Convert variables to Radians */
-	lat1	/= RADIAN;
-	lon1	/= RADIAN;
-	lat2	/= RADIAN;
-	lon2	/= RADIAN;
-
-	delta_long = lon2 - lon1;
-
-	tmp = sin(lat1) * sin(lat2) + cos(lat1) * cos(lat2) * cos(delta_long);
-
-	if (tmp > .999999999999999) {
-		/* Station points coincide, use an Omni! */
-		*distance = 0.0;
-		*azimuth = 0.0;
-		return 0;
-	}
-
-	if (tmp < -.999999) {
-		/*
-		 * points are antipodal, it's straight down.
-		 * Station is equal distance in all Azimuths.
-		 * So take 180 Degrees of arc times 60 nm,
-		 * and you get 10800 nm, or whatever units...
-		 */
-		*distance = 180.0 * ARC_IN_KM;
-		*azimuth = 0.0;
-		return 0;
-	}
-
-	arc = acos(tmp);
-
-	/*
-	 * One degree of arc is 60 Nautical miles
-	 * at the surface of the earth, 111.2 km, or 69.1 sm
-	 * This method is easier than the one in the handbook
-	 */
-
-
-	*distance = ARC_IN_KM * RADIAN * arc;
-
-	/* Short Path */
-	/* Change to azimuth computation by Dave Freese, W1HKJ */
-
-	az = RADIAN * atan2(sin(lon2 - lon1) * cos(lat2),
-			    (cos(lat1) * sin(lat2) - sin(lat1) * cos(lat2) * cos(lon2 - lon1)));
-
-	az = fmod(360.0 + az, 360.0);
-	if (az < 0.0)
-		az += 360.0;
-	else if (az >= 360.0)
-		az -= 360.0;
-
-	*azimuth = floor(az + 0.5);
-	return 0;
-}
->>>>>>> fc110714
