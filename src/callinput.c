--- conflicted
+++ resolved
@@ -150,14 +150,10 @@
 
     attron(modify_attr(COLOR_PAIR(NORMCOLOR)));
 
-<<<<<<< HEAD
     printcall();	/* print call input field */
     searchlog();
 
     while (strlen(hiscall) <= MAX_CALL_LENGTH) {
-=======
-    while (strlen(hiscall) <= 13) {
->>>>>>> 2d30ca1c
 
 	show_zones(bandinx);
 	update_info_line();
@@ -1119,11 +1115,7 @@
 
 
 	int len = strlen(hiscall);
-<<<<<<< HEAD
-	if (len < MAX_CALL_LENGTH && x >= '/' && x <= 'Z') {
-=======
 	if (len < 13 && valid_call_char(x)) {
->>>>>>> 2d30ca1c
 	    char append[2];
 
 	    /* convert to upper case */
