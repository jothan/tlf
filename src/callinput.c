--- conflicted
+++ resolved
@@ -31,11 +31,8 @@
 #include <glib.h>
 #include "show_help.h"
 #include "cw_utils.h"
-<<<<<<< HEAD
 #include "qtcwin.h"
-=======
 #include "netkeyer.h"
->>>>>>> 94a6ac9a
 
 #define TUNE_UP 6	/* tune up for 6 s (no more than 10) */
 
