/*
 * Tlf - contest logging program for amateur radio operators
 * Copyright (C) 2001-2005 Rein Couperus <pa0r@eudxf.org>
 *               2009-2016 Thomas Beierlein <tb@forth-ev.de>
 *               2013      Ervin Hegedüs - HA2OS <airween@gmail.com>
 *
 * This program is free software; you can redistribute it and/or modify
 * it under the terms of the GNU General Public License as published by
 * the Free Software Foundation; either version 2 of the License, or
 * (at your option) any later version.
 *
 * This program is distributed in the hope that it will be useful,
 * but WITHOUT ANY WARRANTY; without even the implied warranty of
 * MERCHANTABILITY or FITNESS FOR A PARTICULAR PURPOSE.  See the
 * GNU General Public License for more details.
 *
 * You should have received a copy of the GNU General Public License
 * along with this program; if not, write to the Free Software
 * Foundation, Inc., 59 Temple Place, Suite 330, Boston, MA  02111-1307  USA
 */

	/* ------------------------------------------------------------
	 *        Callinput handles the call input field
	 *
	 *--------------------------------------------------------------*/


#include <ctype.h>
#include <fcntl.h>
#include <stdlib.h>
#include <string.h>
#include <unistd.h>

#include "addspot.h"
#include "autocq.h"
#include "bandmap.h"
#include "calledit.h"
#include "callinput.h"
#include "changefreq.h"
#include "changepars.h"
#include "clear_display.h"
#include "cleanup.h"
#include "cw_utils.h"
#include "edit_last.h"
#include "deleteqso.h"
#include "getctydata.h"
#include "grabspot.h"
#include "lancode.h"
#include "muf.h"
#include "netkeyer.h"
#include "nicebox.h"		// Includes curses.h
#include "note.h"
#include "prevqso.h"
#include "printcall.h"
#include "qtcvars.h"		// Includes globalvars.h
#include "qtcwin.h"
#include "rtty.h"
#include "searchlog.h"		// Includes glib.h
#include "sendbuf.h"
#include "sendspcall.h"
#include "show_help.h"
#include "showinfo.h"
#include "showpxmap.h"
#include "speedupndown.h"
#include "splitscreen.h"
#include "stoptx.h"
#include "time_update.h"
#include "ui_utils.h"
#include "writeparas.h"

#include <math.h>

#ifdef HAVE_CONFIG_H
# include <config.h>
#endif

#ifdef HAVE_LIBHAMLIB
# include <hamlib/rig.h>
#endif

#define TUNE_UP 6	/* tune up for 6 s (no more than 10) */


void send_bandswitch(int freq);
int autosend(void);
int plain_number(char *str);

/** callsign input loop
 *
 * \return code of last typed character */
char callinput(void)
{
    extern int itumult;
    extern int wazmult;
    extern int no_arrows;
    extern int isdupe;		// LZ3NY auto-b4 patch
    extern int contest;
    extern int dxped;
    extern int cwstart;
    extern int early_started;
    extern char hiscall[];
    extern char hiscall_sent[];
    extern char comment[];
    extern int cqmode;
    extern int trxmode;
    extern char mode[];
    extern char lastcall[];
    extern char band[9][4];
    extern int bandinx;
    extern int cqdelay;
    extern char his_rst[];
    extern char backgrnd_str[];
    extern int cluster;
    extern int announcefilter;
    extern char message[][80];
    extern char ph_message[14][80];
    extern float freq;
    extern float mem;
#ifdef HAVE_LIBHAMLIB
    extern freq_t outfreq;
#else
    extern int outfreq;
#endif
    extern int trx_control;
    extern float bandfrequency[];
    extern SCREEN *mainscreen;
    extern int simulator;
    extern int simulator_mode;
    extern char talkarray[5][62];
    extern int lan_active;
    extern int cluster;
    extern int zonedisplay;
    extern int showscore_flag;
    extern int searchflg;
    extern int cqww;
    extern char cqzone[];
    extern char ituzone[];
    extern int ctcomp;
    extern int nob4;
    extern int change_rst;
    extern int weight;
    extern int k_pin14;
    extern int k_ptt;
    extern int noautocq;
    extern int keyerport;
    extern int miniterm;
    extern int no_rst;

    extern int bmautoadd;
    extern int bmautograb;

    static float freqstore;		/* qrg during last callsign input
					   character, 0 if grabbed */
    static float spotfreq;
    static char grabbedcall[15];
    static int already_grabbed = 0;		/* only one time */

    int cury, curx;
    int i, j, ii, rc, t, x = 0;
    char instring[2] = { '\0', '\0' };
    static int lastwindow;


    attron(modify_attr(COLOR_PAIR(NORMCOLOR)));

    printcall();	/* print call input field */
    searchlog(hiscall);

    for (i = strlen(hiscall); i <= 13; i++) {

	printcall();

	/* wait for next char pressed, but update time, cluster and TRX qrg */
	/* main loop waiting for input */
	x = -1;
	while (x < 1) {

	    usleep(10000);

	    time_update();

	    if (trxmode == DIGIMODE && (keyerport == GMFSK
		    || keyerport == MFJ1278_KEYER)) {
		show_rtty();
		printcall();
	    }

	    if (bmautoadd != 0 && freqstore != 0) {
		if (strlen(hiscall) >= 3) {
		    if (fabsf(freq-freqstore) > 0.1) {
			add_to_spots(hiscall, freqstore);
			hiscall[0] = '\0';
			HideSearchPanel();
			freqstore = 0;
		    }
		}
	    }

	    if (bmautograb != 0 && *hiscall == '\0' && already_grabbed == 0) {
		get_spot_on_qrg(grabbedcall, freq);
		if (strlen(grabbedcall) >= 3) {
		    strncpy(hiscall, grabbedcall, sizeof(hiscall));
		    already_grabbed = 1;
		    spotfreq = freq;

		    strncpy(dupecall, hiscall, 16);
		    showinfo(getctydata(dupecall));
		    printcall();
		    searchlog(hiscall);
		}
	    }

	    if (fabsf(freq-spotfreq) > 0.1 && already_grabbed == 1) {
		already_grabbed = 0;
		*grabbedcall = '\0';
		hiscall[0] = '\0';
		printcall();
		HideSearchPanel();
		showinfo(0);
	    }


	    /* make sure that the wrefresh() inside getch() shows the cursor
	     * in the input field */
	    wmove(stdscr, 12, 29 + strlen(hiscall));
	    x = key_poll();

	}


	/* special handling of some keycodes if call field is empty */
	if (i == 0 || *hiscall == '\0') {
	    if ((x == '+') && (*hiscall == '\0') && (ctcomp == 0)) {
		/* switch to other mode */
		if (cqmode == CQ) {
		    cqmode = S_P;
		} else
		    cqmode = CQ;

		/* and show new mode */
		attron(COLOR_PAIR(C_HEADER) | A_STANDOUT);

		if (cqmode == CQ) {
		    mvprintw(0, 2, "Log     ");
		    strcpy(mode, "Log     ");
		} else {
		    mvprintw(0, 2, "S&P     ");
		    strcpy(mode, "S&P     ");
		}
		cleanup();

	    }

	    // <Enter>, sends CQ message (F1), starts autoCQ, or sends S&P message.
	    if ((x == '\n' || x == KEY_ENTER) && *hiscall == '\0') {
		if (cqmode == CQ) {
		    if (noautocq != 1)
			x = auto_cq();
		} else {
		    sendspcall();
		    break;
		}
	    }

	    // Up Arrow or Alt-e, edit last QSO
	    if (x == KEY_UP || x == 229) {
		edit_last();
		break;
	    }

	    // Equals, confirms last callsign already logged if call field is empty.
	    if (x == '=' && *hiscall == '\0') {
		char *str = g_strdup_printf("%s TU ", lastcall);
		sendmessage(str);
		g_free(str);
		break;
	    }
	}

	switch (x) {

	// Plus, in CT mode send exchange, log QSO, no message sent.
	case '+':
	    {
		if ((ctcomp != 0) && (strlen(hiscall) > 2)) {
		    if (trxmode == CWMODE || trxmode == DIGIMODE) {
			sendmessage(message[2]);	/* F3 */

		    } else
			play_file(ph_message[2]);

		    if (((cqww == 1) || (wazmult == 1))
			&& (*comment == '\0'))
			strcpy(comment, cqzone);

		    if ((itumult == 1) && (*comment == '\0'))
			strcpy(comment, ituzone);
		    x = 92;	// '\'

		}
		break;
	    }

	// Ctrl-Q (^Q), open QTC window for receiving or sending QTCs.
	case 17:
	    {
		if (qtcdirection == 1 || qtcdirection == 3) {	// in case of QTC=RECV or QTC=BOTH
		    qtc_main_panel(RECV);
		}
		if (qtcdirection == 2) {			// in case of QTC=SEND
		    qtc_main_panel(SEND);
		}
		x = KEY_LEFT;
		continue;
	    }

	// Ctrl-S (^S), open QTC window for sending QTCs.
	case 19:
	    {
		if (qtcdirection == 2 || qtcdirection == 3) {	// in case of QTC=SEND ot QTC=BOTH
		    qtc_main_panel(SEND);
		}
		x = KEY_LEFT;
		continue;
	    }

	// Left Arrow, enter call edit when call field is not empty, or band down.
	case KEY_LEFT:
	    {
		if (*hiscall != '\0') {
		    calledit();
		}

		if (bandinx >= 0 && *hiscall == '\0' && no_arrows == 0) {

		    bandinx--;

		    if (bandinx == -1)
			bandinx = 8;

		    if ((contest == 1) && (dxped == 0)
			&& ((bandinx == 3) || (bandinx == 5)
			    || (bandinx == 7)))
			bandinx--;

		    attron(COLOR_PAIR(C_WINDOW) | A_STANDOUT);
		    mvprintw(12, 0, band[bandinx]);
		    i--;

		    if (trx_control == 1) {

			outfreq = (int) (bandfrequency[bandinx] * 1000);
		    }

		    send_bandswitch(bandinx);

		}

		break;
	    }

	// Right Arrow, band up when call field is empty.
	case KEY_RIGHT:
	    {
		if (bandinx <= 8 && *hiscall == '\0' && no_arrows == 0) {

		    bandinx++;

		    if (bandinx > 8)
			bandinx = 0;

		    if ((contest == 1) && (dxped == 0)
			&& ((bandinx == 3) || (bandinx == 5)
			    || (bandinx == 7)))
			bandinx++;

		    attron(COLOR_PAIR(C_WINDOW) | A_STANDOUT);
		    mvprintw(12, 0, band[bandinx]);

		    if (trx_control == 1) {
			freq = bandfrequency[bandinx];

			outfreq = (int) (bandfrequency[bandinx] * 1000);
		    }

		    send_bandswitch(bandinx);

		}
		break;
	    }

	// Alt-w (M-w), set Morse weight.
	case 247:
	    {
		char weightbuf[5] = "";
		char *end;

		mvprintw(12, 29, "Wght: -50..50");

		nicebox(1, 1, 2, 12, "Cw");
		attron(COLOR_PAIR(C_LOG) | A_STANDOUT);
		mvprintw(2, 2, "Speed:   %2d ", GetCWSpeed());
		mvprintw(3, 2, "Weight: %3d ", weight);
		refreshp();

		usleep(800000);
		mvprintw(3, 10, "   ");

		echo();
		mvgetnstr(3, 10, weightbuf, 3);
		noecho();

		g_strchomp(weightbuf);

		int tmp = strtol(weightbuf, &end, 10);

		if ((weightbuf[0] != '\0') && (*end == '\0')) {
		    /* successful conversion */

		    if (tmp > -51 && tmp < 51) {
			weight = tmp;
			netkeyer(K_WEIGHT, weightbuf);
		    }
		}
		clear_display();
		printcall();

		break;
	    }

	// Alt-v (M-v), change Morse speed in CW mode, else band down.
	case 246:
	    {
		if (ctcomp == 1) {
		    while (x != 27)	//escape
		    {
			nicebox(1, 1, 2, 12, "Cw");
			attron(COLOR_PAIR(C_LOG) | A_STANDOUT);
			mvprintw(2, 2, "Speed:   %2d ", GetCWSpeed());
			mvprintw(3, 2, "Weight: %3d ", weight);
			printcall();
			refreshp();

			x = key_get();
			if (x == KEY_UP) {
			    speedup();
			    attron(COLOR_PAIR(C_HEADER) | A_STANDOUT);

			    mvprintw(0, 14, "%2d", GetCWSpeed());

			} else if (x == KEY_DOWN) {
			    speeddown();
			    attron(COLOR_PAIR(C_HEADER) | A_STANDOUT);
			    mvprintw(0, 14, "%2d", GetCWSpeed());

			} else
			    x = 27;	// <Escape>

			clear_display();
		    }
		} else {	// trlog compatible, band switch
		    if (bandinx >= 0 && *hiscall == '\0') {

			bandinx--;

			if (bandinx == -1)
			    bandinx = 8;

			if ((contest == 1) && (dxped == 0)
			    && ((bandinx == 3) || (bandinx == 5)
				|| (bandinx == 7)))
			    bandinx--;

			attron(COLOR_PAIR(C_WINDOW) | A_STANDOUT);
			mvprintw(12, 0, band[bandinx]);
			printcall();
			i--;

			if (trx_control == 1) {

			    outfreq =
				(int) (bandfrequency[bandinx] * 1000);
			}

			send_bandswitch(bandinx);

		    }

		}
		x = -1;

		break;
	    }

	// <Page-Up>, change RST if call field not empty, else increase CW speed.
	case KEY_PPAGE:
	    {
		if ((change_rst == 1) && (strlen(hiscall) != 0)) {	// change RST

		    if (his_rst[1] <= 56) {

			his_rst[1]++;

			no_rst ? : mvprintw(12, 44, his_rst);
			mvprintw(12, 29, hiscall);
		    }

		} else {	// change cw speed
		    speedup();

		    attron(COLOR_PAIR(C_HEADER) | A_STANDOUT);
		    mvprintw(0, 14, "%2d", GetCWSpeed());
		}

		break;
	    }


	// <Page-Down>, change RST if call field not empty, else decrease CW speed.
	case KEY_NPAGE:
	    {
		if ((change_rst == 1) && (strlen(hiscall) != 0)) {

		    if (his_rst[1] > 49) {
			his_rst[1]--;

			no_rst ? : mvprintw(12, 44, his_rst);
			mvprintw(12, 29, hiscall);
		    }

		} else {

		    speeddown();

		    attron(COLOR_PAIR(C_HEADER) | A_STANDOUT);
		    mvprintw(0, 14, "%2d", GetCWSpeed());
		}
		break;
	    }

	// <Enter>, log QSO in CT mode, else test if B4 message should be sent.
	case '\n':
	case KEY_ENTER:
	    {
		if (strlen(hiscall) > 2 && ctcomp == 1) {
		    /* there seems to be a call
		     * means: log it (in CT mode */
		    x = 92;	// '\' log without sending message
		    break;
		}

		if (strlen(hiscall) < 3 || nob4 == 1)
		    break;

		/* check b4 QSO if call is long enough and 'nob4' off */
		isdupe = 0;	// LZ3NY  auto-b4 patch

		searchlog(hiscall);

		if (isdupe != 0) {
		    sendmessage(message[6]);	/* as with F7 */
		    cleanup();
		    clear_display();
		}
		break;
	    }

	// <Insert>, send exchange in CT mode
	case KEY_IC:
	    {
		if (ctcomp != 0) {
		    if (trxmode == CWMODE || trxmode == DIGIMODE) {
			sendmessage(message[1]);	// F2

		    } else
			play_file(ph_message[1]);

		}
		break;
	    }

	// Colon, prefix for entering commands or changing parameters.
	case ':':
	    {
		changepars();
		hiscall[0] = '\0';
		x = 0;
		clear_display();
		attron(COLOR_PAIR(C_LOG) | A_STANDOUT);

		for (j = 13; j <= 23; j++) {
		    mvprintw(j, 0, backgrnd_str);
		}

		attron(modify_attr(COLOR_PAIR(NORMCOLOR)));

		mvprintw(12, 29, "            ");
		mvprintw(12, 29, "");
		refreshp();
		break;
	    }

	// Hash, save xcvr freq to mem or restore mem to xcvr.
	case '#':
	    {
		if (mem == 0.0) {
		    mem = freq;
		    mvprintw(14, 68, "MEM: %7.1f", mem);
		} else {
		    freq = mem;

		    outfreq = (int) (mem * 1000);

		    mem = 0.0;
		    mvprintw(14, 68, "            ");
		}
		mvprintw(29, 12, " ");
		mvprintw(29, 12, "");
		refreshp();
		break;
	    }

	// Minus, delete previous QSO from log.
	case '-':
	    {
		delete_qso();
		break;
	    }

	// Semicolon or Alt-n (M-n), insert note in log.
	case ';':
	case 238:
	    {
		include_note();
		x = -1;
		break;
	    }

	// Alt-0 to Alt-9 (M-0...M-9), send CW/Digimode messages 15-24.
	case 176 ... 185:
	    {
		sendmessage(message[x - 162]);	/* alt-0 to alt-9 */

		break;
	    }

	// F1, send CQ or S&P call message.
	case KEY_F(1):
	    {
		if (trxmode == CWMODE || trxmode == DIGIMODE) {

		    if (cqmode == 0) {
			sendspcall();
		    }
		    else {
			sendmessage(message[0]);	/* CQ */
		    }


		    if (simulator != 0) {
			simulator_mode = 1;
		    }
		} else {

		    if (cqmode == 0)
			play_file(ph_message[5]);	/* S&P */
		    else
			play_file(ph_message[0]);
		}
		break;
	    }

	// F2-F11, send messages 2 through 11.
	case KEY_F(2) ... KEY_F(11):
	    {
		if (trxmode == CWMODE || trxmode == DIGIMODE) {
		    sendmessage(message[x - KEY_F(1)]);	// F2...F11 - F1 = 1...10

		} else
		    play_file(ph_message[x - KEY_F(1)]);

		break;
	    }

	// F12, activate autocq timing and message.
	case KEY_F(12):
	    {
		x = auto_cq();
		break;
	    }

	// Query, send call with " ?" appended or F5 message in voice mode.
	case '?':
	    {
		if (*hiscall != '\0') {
		    if (trxmode == CWMODE || trxmode == DIGIMODE) {
			strcat(hiscall, " ?");
			sendmessage(message[4]);
			hiscall[strlen(hiscall) - 2] = '\0';
		    }
		    else
		    {
			play_file(ph_message[4]);
		    }
		}
		x = -1;
		break;
	    }

	// <Backspace>, remove chracter left of cursor, move cursor left one position.
	case KEY_BACKSPACE:
	    {
		if (*hiscall != '\0') {
		    getyx(stdscr, cury, curx);
                    mvprintw(cury, curx - 1, " ");
                    mvprintw(cury, curx - 1, "");
		    hiscall[strlen(hiscall) - 1] = '\0';

		    if (atoi(hiscall) < 1800) {	/*  no frequency */
			showinfo( getctydata(hiscall) );
			searchlog(hiscall);
			refreshp();
		    }

		    i--;
		    x = -1;
		    break;
		}
		break;
	    }

	// Alt-r (M-r) or Alt-s (M-s), toggle score window.
	case 242:
	case 243:
	    {
		if (showscore_flag == 0)
		    showscore_flag = 1;
		else {
		    showscore_flag = 0;
		}
		clear_display();
		break;
	    }

	// Alt-k (M-k), synonym for Ctrl-K (^K).
	case 235:
	    {
		x = 11;		// Ctrl-K
		break;
	    }

	// Alt-a (M-a), cycle cluster window.
	case 225:
	    {
		if (cluster == NOCLUSTER) {
		    cluster = CLUSTER;	// alt-A
		    announcefilter = FILTER_ALL;
		} else if (cluster == CLUSTER) {
		    attron(COLOR_PAIR(C_LOG) | A_STANDOUT);

		    for (ii = 14; ii < 24; ii++)
			mvprintw(ii, 0, backgrnd_str);
		    refreshp();

		    cluster = MAP;
		} else if (cluster == MAP) {
		    attron(COLOR_PAIR(C_LOG) | A_STANDOUT);

		    for (ii = 14; ii < 24; ii++)
			mvprintw(ii, 0, backgrnd_str);
		    refreshp();

		    cluster = NOCLUSTER;
		}

		break;
	    }

	// Alt-b (M-b), band-up for TR-Log mode.
	case 226:
	    {
		if (ctcomp == 0) {
		    if (bandinx <= 8 && *hiscall == '\0') {
			bandinx++;

			if (bandinx > 8)
			    bandinx = 0;

			if ((contest == 1) && (dxped == 0)
			    && ((bandinx == 3) || (bandinx == 5)
				|| (bandinx == 7)))
			    bandinx++;

			attron(COLOR_PAIR(C_WINDOW) | A_STANDOUT);
			mvprintw(12, 0, band[bandinx]);

			if (trx_control == 1) {
			    freq = bandfrequency[bandinx];
			    outfreq =
				(int) (bandfrequency[bandinx] * 1000);
			}

			send_bandswitch(bandinx);

		    }

		}
		break;
	    }

	// Alt-j (M-j), show station frequencies.
	case 234:
	    {
		if (cluster != FREQWINDOW) {
		    lastwindow = cluster;
		    cluster = FREQWINDOW;
		} else
		    cluster = lastwindow;

		break;
	    }

	// Alt-h (M-h), show help.
	case 232:
	    {
		show_help();
		break;
	    }

	// Alt-, (M-,) or period, change bandmap filter config.
	case 172:
	case '.':
	    {
		bm_menu();
		break;
	    }

	// Alt-c (M-c), toggle check window.
	case 227:
	    {
		if (searchflg != SEARCHWINDOW)
		    searchflg = SEARCHWINDOW;
		else
		    searchflg = 0;
		break;
	    }

	// Alt-m (M-m), show multipliers.
	case 237:
	    {
		show_mults();
		refreshp();
		break;
	    }

	// Alt-p (M-p), toggle PTT via cwdaemon
	case 240:
	    {
		if (k_ptt == 0) {
		    k_ptt = 1;
		    attron(COLOR_PAIR(C_HEADER) | A_STANDOUT);
		    mvprintw(0, 2, "PTT on   ");
		    mvprintw(12, 29, "");
		    refreshp();
		    netkeyer(K_PTT, "1");	// ptt on
		    x = key_get();	// any character to stop tuning
		    if (x == 240)	// Alt-P (M-p)
			netkeyer(K_PTT, "0");	// ptt off
		    k_ptt = 0;
		    mvprintw(0, 2, "%s", mode);
		    refreshp();
		} else
		    netkeyer(K_PTT, "0");	// ptt off in any case.

		break;
	    }

	// Alt-t (M-t), tune xcvr via cwdaemon.
	case 244:
	    {
		int count;
		gchar *buff;

		attron(COLOR_PAIR(C_HEADER) | A_STANDOUT);
		mvprintw(0, 2, "Tune     ");
		mvprintw(12, 29, "");
		refreshp();

		buff = g_strdup_printf("%d", TUNE_UP);
		netkeyer(K_TUNE, buff);	// cw on
		g_free(buff);

		count = TUNE_UP / 0.25;

		while (count != 0) {
		    usleep( 250000 );
		    if ((key_poll()) != -1)	// any key pressed ?
			break;
		    count--;
		}

		netkeyer( K_ABORT, "");	// cw abort

		mvprintw(0, 2, "%s", mode);
		refreshp();

		break;
	    }

	// Alt-z (M-z), show zones worked.
	case 250:
	    {
		if (cqww == 1) {
		    if (zonedisplay == 0)
			zonedisplay = 1;
		    else {
			zonedisplay = 0;
			clear_display();
		    }
		} else {
		    multiplierinfo();
		}

		break;
	    }

	// Alt-q (M-q) or Alt-x (M-x), Exit
	case 241:
	case 248:
	    {
		mvprintw(13, 29, "You want to leave tlf? (y/n): ");
		while (x != 'n' && x != 'N') {

		    x = key_get();

		    if (x == 'y' || x == 'Y') {
			writeparas();
			cleanup_telnet();
			endwin();

			puts("\n\nThanks for using TLF.. 73\n");
			exit(0);
		    }
		}
		x = 27;		// <Escape>
		break;
	    }

	// <Escape>, clear call input or stop sending.
	case 27:
	    {
		if (early_started == 0) {
		    /* if CW not started early drop call and start anew */
		    cleanup();
		    clear_display();
		}
		else {
		    /* otherwise just stop sending */
		    stoptx();
		    *hiscall_sent = '\0';
		    early_started = 0;
		}

		freqstore = 0;
		break;
	    }

	// Underscore, confirm last exchange.
	case '_':
	    {
		prev_qso();

		break;
	    }

	// Exclamation, open a new shell.
	case '!':
	    {
		endwin();
		rc=system("clear");
		rc=system("sh");
		rc=system("clear");
		set_term(mainscreen);
		clear_display();

		break;
	    }

	// Ctrl-L (^L), resets screen.
	case 12:
	    {
		endwin();
		set_term(mainscreen);
		clear_display();

		break;
	    }

	// Ctrl-P (^P), show MUF display.
	case 16:
	    {
		int currentterm = miniterm;
		miniterm = 0;
		muf();
		miniterm = currentterm;
		clear_display();

		break;
	    }

	// Ctrl-A (^A), add a spot and share on LAN.
	case 1:
	    {
		addspot();
		HideSearchPanel();
		showinfo(0);

		already_grabbed = 1;
		spotfreq = freq;
		break;
	    }

	// Ctrl-B (^B), send spot to DX cluster.
	case 2:
	    {
		announcefilter = 0;
		cluster = CLUSTER;
		send_cluster();

		break;
	    }

	// Ctrl-F (^F), change frequency dialog.
	case 6:
	    {
		change_freq();

		break;
	    }

	// Ctrl-G (^G), grab next DX spot from bandmap.
	case 7:
	    {
		grab_next();
		attron(COLOR_PAIR(C_HEADER) | A_STANDOUT);
		mvprintw(0, 2, "%s", mode);
<<<<<<< HEAD
=======
		already_grabbed = 1;
		freqstore = 0;
>>>>>>> 5da1d0c9

		break;
	    }

	// Alt-g (M-g), grab first spot matching call field chars.
	case 231:
	    {
		grabspot();
		attron(COLOR_PAIR(C_HEADER) | A_STANDOUT);
		mvprintw(0, 2, "%s", mode);
<<<<<<< HEAD
=======
		already_grabbed = 1;
		freqstore = 0;
>>>>>>> 5da1d0c9

		break;
	    }

	// Double quote, send talk message to other nodes.
	case '\"':
	    {
		if (lan_active != 0)
		    talk();

		break;
	    }

	// Ctrl-R (^R), toogle trx1, trx2 via lp0 pin 14.
	case 18:
	    {
		if (k_pin14 == 0) {
		    k_pin14 = 1;
		    netkeyer(K_SET14, "1");
		} else {
		    k_pin14 = 0;
		    netkeyer(K_SET14, "0");
		}
		break;
	    }

	// Ctrl-T (^T) or Alt-i (M-i), show talk messages.
	case 20:
	case 233:
	    {
		if (lan_active != 0) {

		    for (t = 0; t <= 5; t++)
			mvprintw(14 + t, 1,
				 "                                                            ");
		    for (t = 0; t <= 4; t++)
			mvprintw(15 + t, 1, talkarray[t]);
		    nicebox(14, 0, 5, 59, "Messages");

		    refreshp();
		    key_get();
		    attron(COLOR_PAIR(C_LOG) | A_STANDOUT);
		    for (t = 0; t <= 6; t++)
			mvprintw(14 + t, 0,
				 "                                                             ");

		    clear_display();
		}
		break;
	    }

	}	/* end switch */


	// Ctrl-<Page-Up>, increase cqdelay by 1/2 second.
	// Alt-<Page-Up>, same for terminals that consume Ctrl-<Page-Up>.
	if ((key_kPRV3 && x == key_kPRV3)
	    || (key_kPRV5 && x == key_kPRV5)) {

		if (cqdelay <= 60) {
		    cqdelay++;

		    attron(COLOR_PAIR(C_HEADER) | A_STANDOUT);
		    mvprintw(0, 19, "  ");
		    mvprintw(0, 19, "%i", cqdelay);
		}

		break;
	}


	// Ctrl-<Page-Down>, decrease cqdelay by 1/2 Second.
	// Alt-<Page-Down>, same for terminals that consume Ctrl-<Page-Down>.
	if ((key_kNXT3 && x == key_kNXT3)
	    || (key_kNXT5 && x == key_kNXT5)) {

		if (cqdelay >= 4) {
		    cqdelay--;

		    attron(COLOR_PAIR(C_HEADER) | A_STANDOUT);
		    mvprintw(0, 19, "  ");
		    mvprintw(0, 19, "%i", cqdelay);
		}

		break;
	}


	/* Convert to upper case */
	if (x >= 'a' && x <= 'z')
	    x = x - 32;

	/* Add character to call input field. */
	if (x >= '/' && x <= 'Z') {

	    if (strlen(hiscall) < 13) {
		instring[0] = x;
		instring[1] = '\0';
		addch(x);
		strcat(hiscall, instring);
		if (cqmode == CQ && cwstart > 0 &&
			trxmode == CWMODE && contest == 1) {
		    /* early start keying after 'cwstart' characters but only
		     * if input field contains at least one nondigit */
		    if (strlen(hiscall) == cwstart && !plain_number(hiscall)) {
			x = autosend();
		    }
		}
	    }

	    if (atoi(hiscall) < 1800) {	/*  no frequency */

<<<<<<< HEAD
		showinfo( getctydata(hiscall) );
=======
		strncpy(dupecall, hiscall, 16);
		showinfo(getctydata(dupecall));

>>>>>>> 5da1d0c9
		searchlog(hiscall);
	    }

	    refreshp();

	    freqstore = freq;

	}

	if (cqmode == CQ && cwstart < 0 && trxmode == CWMODE &&
		contest == 1) {
	    if (x == '\n' || x == KEY_ENTER) {
		/* early start keying after 'Enter' but only if input field
		 * contains at least two chars, one or more of it nondigit */
		if (strlen(hiscall) >= 2 && !plain_number(hiscall)) {
		    x = autosend();
		}
	    }
	}

<<<<<<< HEAD
	if ((x == '\n' || x == KEY_ENTER) || x == 32 || x == 9 || x == 11
	    || x == 44 || x == 92)
=======
	if ((x == '\n') || x == 32 || x == 9 || x == 11 || x == 44
	    || x == 92) {
>>>>>>> 5da1d0c9
	    break;
	}

	if (trxmode == DIGIMODE && (keyerport == GMFSK
		|| keyerport == MFJ1278_KEYER)) {
	    show_rtty();
	    refreshp();
	}

    }

    return (x);
}

/** check if string is plain number
 *
 * Check if string contains only digits
 * \param str    the string to check
 * \return true  if only digits inside
 *         false at least one none digit
 */
int plain_number(char *str) {
    int i;

    for (i=0; i < strlen(str); i++) {
	if (!isdigit(str[i])) {
	    return false;
	}
    }

    return true;
}


/** autosend function
 *
 * autosend allow an operator in RUN mode to just enter the call of the
 * other station. TLF will start sending the call and switch automatically
 * to sending the exchange when typing stops.
 *  - starts after 2..5 characters
 *  - shorter calls have to be finished with ENTER key
 *  - as soon as autosend starts only alfanumerical keys are accepted
 *  - no edit after input possible
 *  - calculates expected time to send call from cw speed and
 *  - switches to sending exchange after that time is reached
 *
 *  \return last typed key, ESC or \n
 *          ESC - transmission has stopped
 *          \n  - timeout or CR pressed -> send exchange
 */
int autosend()
{
    extern int early_started;
    extern int sending_call;
    extern char hiscall_sent[];
    extern char hiscall[];

    GTimer *timer;
    double timeout, timeout_sent;
    int x;
    int char_sent;

    early_started = 1;
    sending_call = 1;
    sendmessage(hiscall);
    sending_call = 0;
    strcpy(hiscall_sent, hiscall);

    char_sent = 0; 			/* no char sent so far */
    timeout_sent = (1.2 / GetCWSpeed()) * getCWdots(hiscall[char_sent]);

    timer = g_timer_new();
    timeout = (1.2 / GetCWSpeed()) * cw_message_length(hiscall);

    x = -1;
    while ((x != 27) && (x != '\n' || x != KEY_ENTER)) {
	x = -1;
	while ((x == -1) && (g_timer_elapsed(timer, NULL) < timeout)) {

	    highlightCall(char_sent + 1);

	    usleep(10000);

	    if (g_timer_elapsed(timer, NULL) > timeout_sent) {
		/* one char sent - display and set new timeout */
		char_sent ++;
		timeout_sent +=
		    (1.2 / GetCWSpeed()) * getCWdots(hiscall[char_sent]);

	    }

	    /* make sure that the wrefresh() inside getch() shows the cursor
	     * in the input field */
	    wmove(stdscr, 12, 29 + strlen(hiscall));
	    x = key_poll();

	}

	if (x == -1) { 		/* timeout */
	    x = '\n';
	    continue;
	}

	// <Escape>
	if (x == 27) {
	    stoptx();
	    *hiscall_sent = '\0';
	    early_started = 0;
	    continue;
	}

	/* convert to upper case */
	if (x >= 'a' && x <= 'z')
	    x = x - 32;

	int len = strlen(hiscall);
	if (len < 13 && x >= '/' && x <= 'Z') {
	    char append[2];

	    /* insert into hiscall */
	    hiscall[len] = x;
	    hiscall[len+1] = '\0';

	    /* display it  */
	    printcall();

	    /* send it to cw */
	    append[0] = x;
	    append[1] = '\0';
	    sendmessage(append);

	    /* add char length to timeout */
	    timeout += (1.2 / GetCWSpeed()) * getCWdots((char) x);

	    len = strlen(hiscall_sent);
	    hiscall_sent[len] = x;
	    hiscall_sent[len+1] = '\0';
	}
    }

    g_timer_destroy(timer);
    return x;
}


int play_file(char *audiofile)
{

    extern int txdelay;

    int fd,rc;
    char playcommand[120];

    if (*audiofile == '\0')
	return (0);

    if ((fd = open(audiofile, O_RDONLY, 0664)) < 0) {
	mvprintw(24, 0, "cannot open sound file %s!", audiofile);
    } else {
	close(fd);
	if (access("./play_vk", X_OK) == 0 ) {
	   sprintf( playcommand, "./play_vk %s", audiofile);
	}
	else {
	   sprintf( playcommand, "play_vk %s", audiofile);
	}
	netkeyer(K_PTT, "1");	// ptt on
	usleep(txdelay * 1000);
	rc=system(playcommand);
	printcall();
	netkeyer(K_PTT, "0");	// ptt off
    }

    return (0);
}


void send_bandswitch(int freq)
{
    extern int use_bandoutput;
    extern int bandinx;
    extern int bandindexarray[];

    char outnibble[3];
    int bandswitch = 0;

    if (use_bandoutput == 1) {
	if (freq > 15) {	// cannot be a freq...
	    switch ((int) freq) {
	    case 1800 ... 2000:
		bandswitch = 1;
		break;
	    case 3500 ... 4000:
		bandswitch = 2;
		break;
	    case 7000 ... 7300:
		bandswitch = 3;
		break;
	    case 10100 ... 10150:
		bandswitch = 4;
		break;
	    case 14000 ... 14350:
		bandswitch = 5;
		break;
	    case 18068 ... 18168:
		bandswitch = 6;
		break;
	    case 21000 ... 21450:
		bandswitch = 7;
		break;
	    case 24890 ... 24990:
		bandswitch = 8;
		break;
	    case 28000 ... 29700:
		bandswitch = 9;
	    }
	} else			// use the bandinx
	    bandswitch = bandinx + 1;

	bandswitch = bandindexarray[bandswitch];

	sprintf(outnibble, "%d", bandswitch);
	netkeyer(K_SWITCH, outnibble);
    }
}<|MERGE_RESOLUTION|>--- conflicted
+++ resolved
@@ -158,6 +158,7 @@
     int cury, curx;
     int i, j, ii, rc, t, x = 0;
     char instring[2] = { '\0', '\0' };
+    char dupecall[17];
     static int lastwindow;
 
 
@@ -1044,11 +1045,8 @@
 		grab_next();
 		attron(COLOR_PAIR(C_HEADER) | A_STANDOUT);
 		mvprintw(0, 2, "%s", mode);
-<<<<<<< HEAD
-=======
 		already_grabbed = 1;
 		freqstore = 0;
->>>>>>> 5da1d0c9
 
 		break;
 	    }
@@ -1059,11 +1057,8 @@
 		grabspot();
 		attron(COLOR_PAIR(C_HEADER) | A_STANDOUT);
 		mvprintw(0, 2, "%s", mode);
-<<<<<<< HEAD
-=======
 		already_grabbed = 1;
 		freqstore = 0;
->>>>>>> 5da1d0c9
 
 		break;
 	    }
@@ -1176,13 +1171,7 @@
 
 	    if (atoi(hiscall) < 1800) {	/*  no frequency */
 
-<<<<<<< HEAD
 		showinfo( getctydata(hiscall) );
-=======
-		strncpy(dupecall, hiscall, 16);
-		showinfo(getctydata(dupecall));
-
->>>>>>> 5da1d0c9
 		searchlog(hiscall);
 	    }
 
@@ -1203,13 +1192,8 @@
 	    }
 	}
 
-<<<<<<< HEAD
 	if ((x == '\n' || x == KEY_ENTER) || x == 32 || x == 9 || x == 11
-	    || x == 44 || x == 92)
-=======
-	if ((x == '\n') || x == 32 || x == 9 || x == 11 || x == 44
-	    || x == 92) {
->>>>>>> 5da1d0c9
+	    || x == 44 || x == 92) {
 	    break;
 	}
 
