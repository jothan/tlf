--- conflicted
+++ resolved
@@ -24,16 +24,10 @@
 
 void clearmsg(void);
 void clearmsg_wait(void);
-<<<<<<< HEAD
-void showmsg(const char *message);	// output text
-void shownr(const char *message, int nr); // output text + number
-void showstring(const char *message1, const char *message2);  // output 2 strings
-=======
 void showmsg(char *message);	// output text
 void shownr(char *message, int nr); // output text + number
 void showstring(const char *message1,
 		const char *message2);  // output 2 strings
->>>>>>> 5fa4733c
 
 
 #endif /* end of include guard: STARTMSG_H */