/*
 * Tlf - contest logging program for amateur radio operators
 * Copyright (C) 2001-2002-2003-2004 Rein Couperus <pa0r@amsat.org>
 *
 * This program is free software; you can redistribute it and/or modify
 * it under the terms of the GNU General Public License as published by
 * the Free Software Foundation; either version 2 of the License, or
 * (at your option) any later version.
 *
 * This program is distributed in the hope that it will be useful,
 * but WITHOUT ANY WARRANTY; without even the implied warranty of
 * MERCHANTABILITY or FITNESS FOR A PARTICULAR PURPOSE.  See the
 * GNU General Public License for more details.
 *
 * You should have received a copy of the GNU General Public License
 * along with this program; if not, write to the Free Software
 * Foundation, Inc., 51 Franklin Street, Fifth Floor, Boston, MA  02110-1301 USA
 */

/* ------------------------------------------------------------
 *              Parse various  call  formats
 *              Convert country data
 *--------------------------------------------------------------*/


#include <ctype.h>
#include <stdio.h>
#include <string.h>
#include <stdlib.h>
#include <stdbool.h>
#include "dxcc.h"
#include "getpx.h"
#include "globalvars.h"		// Includes glib.h and tlf.h
#include "setcontest.h"

/* check for calls which have no assigned country and no assigned zone,
 * e.g. airborn mobile /AM or maritime mobile /MM
 */
int location_unknown(const char *call) {

    return g_regex_match_simple("/AM$|/MM$", call,
				(GRegexCompileFlags)0, (GRegexMatchFlags)0);
}


/* replace callsign area (K2ND/4 -> K4ND)
 *
 * for stations with multiple digits (LZ1000) it replaces the last digit
 * (may be wrong)
 */
void change_area(char *call, char area) {
    int i;

    for (i = strlen(call) - 1; i > 0; i--) {
	if (isdigit(call[i])) {
	    call[i] = area;
	    break;
	}
    }
}


/* prepare and check callsign and look it up in dxcc data base
 *
 * returns index in data base or -1 if not found
 * if normalized_call ptr is not NULL retruns a copy of the normalized call
 * e.g. DL1XYZ/PA gives PA/DL1XYZ
 * caller has to free the copy after use
 */
int getpfxindex(char *checkcallptr, char **normalized_call) {
    char checkcall[17] = "";
    char strippedcall[17] = "";

    if (checkcallptr == NULL) {
	return -1;
    }

    int w = 0, abnormal_call = 0;
    size_t loc;

    g_strlcpy(strippedcall, checkcallptr, sizeof(strippedcall));

    if (strstr(strippedcall, "/QRP") ==
	    (strippedcall + strlen(strippedcall) - 4))
	/* drop QRP suffix */
	strippedcall[strlen(strippedcall) - 4] = '\0';

    /* go out if /MM, /AM or similar */
    if (location_unknown(strippedcall))
	strippedcall[0] = '\0';

    g_strlcpy(checkcall, strippedcall, sizeof(checkcall));

    loc = strcspn(checkcall, "/");

    if (loc != strlen(checkcall)) {		/* found a '/' */
	char checkbuffer[17] = "";
	char call1[17];
	char call2[17];

	strncpy(call1, checkcall, loc);		/* 1st part before '/' */
	call1[loc] = '\0';
	strcpy(call2, checkcall + loc + 1);	/* 2nd part after '/' */

	if (strlen(call2) < strlen(call1)
		&& strlen(call2) > 1) {
	    strcpy(checkcall, call2);
	    g_strlcat(checkcall, "/", sizeof(checkcall));
	    g_strlcat(checkcall, call1, sizeof(checkcall));
	    abnormal_call = 1;
	    loc = strcspn(checkcall, "/");
	}

	if (loc > 3) {

	    strncpy(checkbuffer, (checkcall + loc + 1),
		    (strlen(checkcall) + 1) - loc);

	    if (strlen(checkbuffer) == 1)
		checkcall[loc] = '\0';
	    loc = strcspn(checkcall, "/");
	}

	if (loc != strlen(checkcall)) {

	    if (loc < 5)
		checkcall[loc] = '\0';	/*  "PA/DJ0LN/P   */
	}

	/* ------------------------------------------------------------ */

	if ((strlen(checkbuffer) == 1) && isdigit(checkbuffer[0])) {	/*  /3 */

	    change_area(checkcall, checkbuffer[0]);

	} else if (strlen(checkbuffer) > 1)
	    strcpy(checkcall, checkbuffer);

    }

    /* -------------check full call exceptions first...--------------------- */

    if (abnormal_call == 1) {
	w = find_full_match(strippedcall);
    } else {
	w = find_best_match(strippedcall);
    }

    if (w < 0 && 0 != strcmp(strippedcall, checkcall)) {
	// only if not found in prefix full call exception list
	w = find_best_match(checkcall);
    }

    if (normalized_call != NULL)
	*normalized_call = strdup(checkcall);

    return w;
}

/* lookup dxcc cty number from callsign */
int getctynr(char *checkcall) {
    int w;

    w = getpfxindex(checkcall, NULL);

    if (w >= 0)
	return prefix_by_index(w)->dxcc_index;
    else
	return 0;	/* no country found */
}


/* lookup various dxcc cty data from callsign
 *
 * side effect: set up various global variables
 */
static int getctydata_internal(char *checkcallptr, bool get_country) {
    char *normalized_call = NULL;

    int w = getpfxindex(checkcallptr, &normalized_call);

    if (CONTEST_IS(WPX) || pfxmult == 1)
	/* needed for wpx and other pfx contests */
	getpx(normalized_call);

    free(normalized_call);

<<<<<<< HEAD
    if (w >= 0) {
	x = prefix_by_index(w)->dxcc_index;
	sprintf(cqzone, "%02d", prefix_by_index(w) -> cq);
	sprintf(ituzone, "%02d", prefix_by_index(w) -> itu);
    } else {
	cqzone[0] = 0;
	ituzone[0] = 0;
    }

    countrynr = x;
    if (prefix_by_index(w) -> continent != NULL)
	g_strlcpy(continent, prefix_by_index(w) -> continent, 3);
    else
	g_strlcpy(continent, dxcc_by_index(countrynr) -> continent, 3);
=======
    // fill global variables
    prefix_data *pfx = prefix_by_index(w);
    countrynr = pfx->dxcc_index;
    sprintf(cqzone, "%02d", pfx->cq);
    sprintf(ituzone, "%02d", pfx->itu);
    DEST_Lat = pfx->lat;
    DEST_Long = pfx->lon;
    strcpy(zone_export, itumult ? ituzone : cqzone);

    g_strlcpy(continent, pfx->continent, 3);

>>>>>>> 2d30ca1c

    return get_country ? countrynr : w;
}

int getctydata(char *checkcallptr) {
    return getctydata_internal(checkcallptr, true);
}

int getctydata_pfx(char *checkcallptr) {
    return getctydata_internal(checkcallptr, false);
}<|MERGE_RESOLUTION|>--- conflicted
+++ resolved
@@ -185,22 +185,6 @@
 
     free(normalized_call);
 
-<<<<<<< HEAD
-    if (w >= 0) {
-	x = prefix_by_index(w)->dxcc_index;
-	sprintf(cqzone, "%02d", prefix_by_index(w) -> cq);
-	sprintf(ituzone, "%02d", prefix_by_index(w) -> itu);
-    } else {
-	cqzone[0] = 0;
-	ituzone[0] = 0;
-    }
-
-    countrynr = x;
-    if (prefix_by_index(w) -> continent != NULL)
-	g_strlcpy(continent, prefix_by_index(w) -> continent, 3);
-    else
-	g_strlcpy(continent, dxcc_by_index(countrynr) -> continent, 3);
-=======
     // fill global variables
     prefix_data *pfx = prefix_by_index(w);
     countrynr = pfx->dxcc_index;
@@ -208,11 +192,8 @@
     sprintf(ituzone, "%02d", pfx->itu);
     DEST_Lat = pfx->lat;
     DEST_Long = pfx->lon;
-    strcpy(zone_export, itumult ? ituzone : cqzone);
 
     g_strlcpy(continent, pfx->continent, 3);
-
->>>>>>> 2d30ca1c
 
     return get_country ? countrynr : w;
 }
