/*
 * Tlf - contest logging program for amateur radio operators
 * Copyright (C) 2013-2015 Ervin Hegedüs - HA2OS <airween@gmail.com>
 *
 * This program is free software; you can redistribute it and/or modify
 * it under the terms of the GNU General Public License as published by
 * the Free Software Foundation; either version 2 of the License, or
 * (at your option) any later version.
 *
 * This program is distributed in the hope that it will be useful,
 * but WITHOUT ANY WARRANTY; without even the implied warranty of
 * MERCHANTABILITY or FITNESS FOR A PARTICULAR PURPOSE.  See the
 * GNU General Public License for more details.
 *
 * You should have received a copy of the GNU General Public License
 * along with this program; if not, write to the Free Software
 * Foundation, Inc., 59 Temple Place, Suite 330, Boston, MA  02111-1307  USA
 */
	/* ------------------------------------------------------------
	 *        Handle QTC panel, receive and send QTC, write to log
	 *
	 *--------------------------------------------------------------*/

#include "qtcwin.h"

#include "ui_utils.h"
#include <panel.h>
#include "nicebox.h"
#include "time_update.h"
#include <ctype.h>
#include "rtty.h"
#include "sendbuf.h"
#include "qtc_log.h"
#include "globalvars.h"
#include "qtcutil.h"
#include "genqtclist.h"
#include "speedupndown.h"
#include "cw_utils.h"
#include "keyer.h"
#include "callinput.h"
#include "get_time.h"
#include "write_keyer.h"
#include "qtcvars.h"

#include <sys/time.h>

/* check direction clause macro
 * direction should be RECV (1) or SEND (2), see tlf.h
 */
#define DIRCLAUSE (direction == RECV) || (direction == SEND && (activefield == 0 || activefield == 2))

void init_qtc_panel();
void draw_qtc_panel();
void start_qtc_recording();
void stop_qtc_recording();
void clear_help_block();
void show_help_msg();
void showfield(int fidx);
void modify_field(int pressed);
void delete_from_field(int dir);
void shift_left(char * fieldval, int shift);
void show_status(int idx);
void number_fields();
void put_qtc();
void replace_spaces(char * src, char * tempc);
void show_sendto_lines();
void recalc_qtclist();
void show_rtty_lines();

extern char hiscall[];
extern char lastcall[];
extern int trxmode;
extern int keyerport;
extern int nr_qsos;

extern char wkeyerbuffer[];

static int record_run = -1;		/* was recording already started? */

t_qtclist qtclist;
t_qtcreclist qtcreclist;

t_qtc_ry_line qtc_ry_lines[QTC_RY_LINE_NR];
int qtc_ry_currline = 0;
int qtc_ry_capture;
int qtc_ry_copied;

struct t_qtc_store_obj *qtc_temp_obj;  /* temp object to help to maintain
					  the QTC hash */


enum {
  QTCRECVWINBG = 32,
  QTCRECVLINE,
  QTCRECVINVLINE,
  QTCRECVCURRLINE,
  QTCRECVBG,
};

<<<<<<< HEAD
int sentqtc_p;
=======
#define LINE_INVERTED  		(COLOR_PAIR(QTCRECVINVLINE) | A_BOLD)
#define LINE_CURRINVERTED 	(COLOR_PAIR(QTCRECVCURRLINE) | A_BOLD)
#define LINE_CURRNORMAL  	(COLOR_PAIR(QTCRECVCURRLINE) | A_NORMAL)
#define LINE_NORMAL  		(COLOR_PAIR(QTCRECVLINE) | A_NORMAL)
>>>>>>> 398e18f9

WINDOW * qtcwin;
PANEL * qtc_panel;
WINDOW * ry_win;
PANEL * ry_panel;
WINDOW * ry_help_win;
PANEL * ry_help_panel;


int activefield;
// array values: hor position, cursor position, field len to fill with spaces
int pos[6][3] = {{3, 3, 15}, {3, 6, 4}, {8, 8, 2}, {3, 3, 4}, {8, 8, 14}, {24, 24, 4}};
int curpos = 0;
int curfieldlen = 0;
static char prevqtccall[15] = "";

char help_rec_msgs[7][26] = {
    "Enter callsign",
    "Enter the QTC serial",
    "Enter the QTC number",
    "Enter the time",
    "Enter the CALL",
    "Enter the SERIAL",
    ""
};
char help_send_msgs[7][26] = {
    "Enter callsign",
    "",
    "Enter the QTC number",
    "Press ENTER to send QTC",
    "",
    "",
    "Press CTRL+S to SAVE!"
};

char * qtccallsign;
<<<<<<< HEAD
int * qtccount;
int qtccurrdirection;
=======
int *qtccount;
int qtccurrdirection;
char qtchead[32];
>>>>>>> 398e18f9


/* Init qtc panels and windows if needed, set used colorpairs */
void init_qtc_panel() {
    static int qtcpanel_initialized = 0;

<<<<<<< HEAD
    memset(qtchead, '\0', 31);
    memset(tempc, '\0', 39);
    memset(reccommand, '\0', 99);
    
    capturing = 0;
    last_rtty_line[0][0] = '\0'; last_rtty_line[1][0] = '\0';
    init_pair(QTCRECVWINBG,   COLOR_BLUE,   COLOR_GREEN);
    init_pair(QTCRECVLINE,    COLOR_WHITE,  COLOR_BLUE);
    init_pair(QTCRECVINVLINE, COLOR_YELLOW, COLOR_CYAN);
    init_pair(QTCRECVCURRLINE,COLOR_YELLOW, COLOR_MAGENTA);
    init_pair(KEYERLINE,      COLOR_WHITE,  COLOR_BLACK);
=======
    if (!qtcpanel_initialized) {
	qtcwin = newwin(14, 75, 9, 2);
	qtc_panel = new_panel(qtcwin);
	hide_panel(qtc_panel);
>>>>>>> 398e18f9

	ry_win = newwin(14, 40, 9, 37);
	ry_panel = new_panel(ry_win);
	hide_panel(ry_panel);

	ry_help_win = newwin(5, 75, 4, 2);
	ry_help_panel = new_panel(ry_help_win);
	hide_panel(ry_help_panel);

	qtcpanel_initialized = 1;
    }
<<<<<<< HEAD
    else if (strlen(lastcall) > 0) {
	fill_qtc_callsign(direction, lastcall);
    }

    /* save the address of the direction variable */
    qtccurrdirection = direction;

    /* here are the mandatory steps, if the direction is RECV */
    if (direction == RECV) {
	/* if the callsign field is empty, or the callsign field had been changed in main window,
	 * then it needs to clean up all received QTC info
	 */
	if (strcmp(qtcreclist.callsign, prevqtccall) != 0 || strlen(qtcreclist.callsign) == 0) {
	    qtcreclist.count = 0;
	    qtcreclist.serial = 0;
	    qtcreclist.confirmed = 0;
	    qtcreclist.sentcfmall = 0;
	    for(i=0; i<10; i++) {
		qtcreclist.qtclines[i].status = 0;
		qtcreclist.qtclines[i].time[0] = '\0';
		qtcreclist.qtclines[i].callsign[0] = '\0';
		qtcreclist.qtclines[i].serial[0] = '\0';
		qtcreclist.qtclines[i].receivedtime[0] = '\0';
		qtcreclist.qtclines[i].confirmed = 0;
	    }
	    activefield = 0;
	    curr_rtty_line = 0;
	    qtc_ry_copied = 0;
	    if (qtcrec_record == 1 && record_run > -1) {
		strcpy(reccommand, "pkill -SIGINT -n ");
		strcat(reccommand, qtcrec_record_command_shutdown);
		system(reccommand);
		record_run = -1;
	    }
	}
	if (qtcreclist.count == 0) {
	    activefield = 0;
	    curr_rtty_line = 0;
	}
	/* save the previous qtc callsign */
	strncpy(prevqtccall, qtcreclist.callsign, strlen(qtcreclist.callsign));
	prevqtccall[strlen(qtcreclist.callsign)] = '\0';
	qtccallsign = qtcreclist.callsign;
	/* save the address of counter of receive QTC block */
	qtccount = &qtcreclist.count;
	/* set the QTC win header */
        sprintf(qtchead, "QTC receive");
    }
    /* here are the mandatory steps, if the direction is SEND */
    if (direction == SEND) {
        /* if the callsign field in main window had been changed, it needs to clean up the qtc structure */
	if (strcmp(qtclist.callsign, prevqtccall) != 0 || strlen(qtclist.callsign) == 0 || qtclist.count == 0) {
	    qtc_temp_obj = qtc_get(qtclist.callsign);
	    j = genqtclist(qtclist.callsign, (10-(qtc_temp_obj->total)));
	    activefield = 0;
	}
	/* else just read the current counter */
	else {
	    j = qtclist.count;
	}
	/* save the current callsing to previous call variable */
	strncpy(prevqtccall, qtclist.callsign, strlen(qtclist.callsign));
	prevqtccall[strlen(qtclist.callsign)] = '\0';
	qtccallsign = qtclist.callsign;
	/* save the adress of counter of SEND qtc structure */
	qtccount = &qtclist.count;
	/* set the QTC win header */
	sprintf(qtchead, "QTC send");
    }
=======

    init_pair(QTCRECVWINBG,   COLOR_BLUE,   COLOR_GREEN);
    init_pair(QTCRECVLINE,    COLOR_WHITE,  COLOR_BLUE);
    init_pair(QTCRECVINVLINE, COLOR_YELLOW, COLOR_CYAN);
    init_pair(QTCRECVCURRLINE,COLOR_YELLOW, COLOR_MAGENTA);
    init_pair(QTCRECVBG,      COLOR_BLUE,   COLOR_CYAN);
}
>>>>>>> 398e18f9

/* draw the panel content */
void draw_qtc_panel(int direction) {
    int i, j;

    show_panel(qtc_panel);
    top_panel(qtc_panel);

    werase(qtcwin);

    wnicebox(qtcwin, 0, 0, 12, 33, qtchead);

    sprintf(qtchead, "HELP");
    wnicebox(qtcwin, 0, 35, 12, 38, qtchead);

    wbkgd(qtcwin, (chtype)(A_NORMAL | COLOR_PAIR(QTCRECVWINBG)));

    wattrset(qtcwin, LINE_INVERTED);
    mvwprintw(qtcwin, 1, 1, "                                 ");
    /* the first visible and used line is the qtc serial and count
     * it differs in RECV and SEND direction, these two lines sets them
     */
    if (direction == RECV) {
	mvwprintw(qtcwin, 2, 1, "      /                          ");
    }
    if (direction == SEND) {
	mvwprintw(qtcwin, 2, 1, "     %d/%2d                        ",
		qtclist.serial, qtclist.count);
    }

    showfield(0);	// QTC CALL
    if (direction == RECV) {
      showfield(1);	// QTC serial
    }
    showfield(2);	// QTC nr of row

    clear_help_block();

    /* if the direction is RECV, set the fields on the opened QTC window */
    if (direction == RECV) {
	for(i=0; i<QTC_LINES; i++) {
	    wattrset(qtcwin, LINE_INVERTED);
	    mvwprintw(qtcwin, i+3, 1, "                                 ");
	    for(j=0; j<3; j++) {
		showfield((i*3)+j+3);	// QTC fields...
	    }
	}
	number_fields();
    }
    /* same function, but it's a littlebit more complex, therefore that's in an external function */
    if (direction == SEND) {
	show_sendto_lines();
    }

    /* if the direction is RECV, and mode is DIGIMODE,
     * show the current CAPTURE MODE
     */
    if (qtccurrdirection == RECV && trxmode == DIGIMODE) {
<<<<<<< HEAD
	wattrset(qtcwin, line_inverted);
=======

	wattrset(qtcwin, LINE_INVERTED);
>>>>>>> 398e18f9
	if (qtc_ry_capture == 0) {
	    mvwprintw(qtcwin, 2, 11, "CAPTURE OFF");
	}
	else {
	    mvwprintw(qtcwin, 2, 11, "CAPTURE ON ");
	    show_rtty_lines();
	}
	wattrset(qtcwin, LINE_NORMAL);
    }

    showfield(activefield);
    curpos = 0;

    refreshp();
}


/* start recording */
void start_qtc_recording() {
    char reccommand[100] = "";
    char tempc[40];

    strcpy(reccommand, qtcrec_record_command[0]);
    get_time();
    strftime(tempc, 60, "%y%m%d%H%M%S.wav", time_ptr);
    strcat(reccommand, tempc);
    strcat(reccommand, qtcrec_record_command[1]);
    record_run = system(reccommand);
}

/* stop recording */
void stop_qtc_recording() {
    char reccommand[100] = "";

    strcpy(reccommand, "pkill -SIGINT -n ");
    strcat(reccommand, qtcrec_record_command_shutdown);
    system(reccommand);
    record_run = -1;
}



void fill_qtc_callsign(int direction, char * tcall) {
    if (direction == RECV) {
	strcpy(qtcreclist.callsign, tcall);
    }
    if (direction == SEND) {
	strcpy(qtclist.callsign, tcall);
    }
}


/* prepare data for RECV operation */
void prepare_for_recv() {
    int i;

    /* if the callsign field is empty, or the callsign field has
     * been changed in main window, then it needs to clean up
     * all received QTC info
     */
    if (strcmp(qtcreclist.callsign, prevqtccall) != 0 ||
	    strlen(qtcreclist.callsign) == 0) {
	qtcreclist.count = 0;
	qtcreclist.serial = 0;
	qtcreclist.confirmed = 0;
	qtcreclist.sentcfmall = 0;
	for(i=0; i<QTC_LINES; i++) {
	    qtcreclist.qtclines[i].status = 0;
	    qtcreclist.qtclines[i].time[0] = '\0';
	    qtcreclist.qtclines[i].callsign[0] = '\0';
	    qtcreclist.qtclines[i].serial[0] = '\0';
	    qtcreclist.qtclines[i].receivedtime[0] = '\0';
	    qtcreclist.qtclines[i].confirmed = 0;
	}
	activefield = 0;
	qtc_ry_copied = 0;
    }

    if (qtcreclist.count == 0) {
	activefield = 0;
    }

    /* save the previous qtc callsign */
    strncpy(prevqtccall, qtcreclist.callsign, strlen(qtcreclist.callsign));
    prevqtccall[strlen(qtcreclist.callsign)] = '\0';
    qtccallsign = qtcreclist.callsign;

    /* save the address of the counter of receive QTC block */
    qtccount = &qtcreclist.count;

    /* set the QTC win header */
    sprintf(qtchead, "QTC receive");
}


/* prepare data for SEND operation */
void prepare_for_send() {

    /* if the callsign field in main window had been changed, it needs
     * to clean up the qtc structure */
    if (strcmp(qtclist.callsign, prevqtccall) != 0 ||
	    strlen(qtclist.callsign) == 0 || qtclist.count == 0) {

	qtc_temp_obj = qtc_get(qtclist.callsign);
	genqtclist(qtclist.callsign, (10-(qtc_temp_obj->total)));

	activefield = 0;
    }

    /* save the current callsign to previous call variable */
    strncpy(prevqtccall, qtclist.callsign, strlen(qtclist.callsign));
    prevqtccall[strlen(qtclist.callsign)] = '\0';
    qtccallsign = qtclist.callsign;

    /* save the address of the counter of SEND qtc structure */
    qtccount = &qtclist.count;

    /* set the QTC win header */
    sprintf(qtchead, "QTC send");
}

void qtc_main_panel(int direction) {
    char tempc[40];
    int i, x;
    int tfi, tlen = 0;
    int currqtc = -1;
    attr_t attributes;
    short cpair;


    /* fill the callsign fields of the current qtc direction structure
     * with hiscall or the last call if hiscall is empty
     */
    if (strlen(hiscall) > 0) {
	fill_qtc_callsign(direction, hiscall);
    }
    else if (strlen(lastcall) > 0) {
	fill_qtc_callsign(direction, lastcall);
    }

    /* save the value of the direction variable */
    qtccurrdirection = direction;

    /* here are the mandatory steps, if the direction is RECV */
    if (direction == RECV) {
	prepare_for_recv();
    }

    /* here are the mandatory steps, if the direction is SEND */
    if (direction == SEND) {
	prepare_for_send();
    }

    init_qtc_panel();
    draw_qtc_panel(direction);

    i=1;

    x = -1;
    /* main loop */
    while(x != 27) {

	while (x < 1) {

	    usleep(5000);
	    time_update();
	    if (trxmode == DIGIMODE && (keyerport == GMFSK
	           || keyerport == MFJ1278_KEYER)) {
	        show_rtty();
	    }
	    x = key_poll();

	}

	switch(x) {
	//case 227:		// ALT-c
	case 20:		// CTRL-t
		if (trxmode == DIGIMODE) {
		    show_rtty_lines();
		}
	case 152:		// up
		if (direction == RECV) {
		    if (activefield > 0) {	// nr of QTC record field idx
			if (activefield == 1 || activefield == 2) {
			    activefield = 0;
			    showfield(1);
			    showfield(2);
			}
			else if (activefield == 3 || activefield == 4) {
			    activefield -= 2;
			    showfield(activefield+2);
			}
			else {
			    activefield -= 3;
			    showfield(activefield+3);
			}
		    }
		    showfield(activefield);
		    curpos = 0;
		}
		if (direction == SEND && ((trxmode != DIGIMODE && qtclist.totalsent < *qtccount) || (trxmode == DIGIMODE && qtclist.totalsent == *qtccount))) {
		    switch (activefield) {
		    case 0:
			activefield = 12;
			show_help_msg(activefield);
			showfield(0);
			wattrset(qtcwin, LINE_CURRINVERTED);
			mvwprintw(qtcwin, activefield, 4, "%s", qtclist.qtclines[9].qtc);
			break;
		    case 2:
			activefield = 0;
			showfield(2);
			showfield(0);
			break;
		    case 3:
			activefield = 2;
			showfield(2);
			wattrset(qtcwin, LINE_NORMAL);
			mvwprintw(qtcwin, activefield+1, 4, "%s", qtclist.qtclines[0].qtc);
			break;
		    case 4 ... 12:
			show_help_msg(activefield);
			wattrset(qtcwin, LINE_NORMAL);
			mvwprintw(qtcwin, activefield, 4, "%s", qtclist.qtclines[(activefield-3)].qtc);
			activefield--;
			wattrset(qtcwin, LINE_CURRINVERTED);
			mvwprintw(qtcwin, activefield, 4, "%s", qtclist.qtclines[(activefield-3)].qtc);
			break;
		    }
		}
		break;
	case 153:		// down
		if (direction == RECV) {
		    if (activefield < 30) {	// last line serial field idx
			if (activefield == 0) {
			    activefield = 1;
			    showfield(0);
			}
			else if (activefield == 1 || activefield == 2) {
			    activefield += 2;
			    showfield(1);
			    showfield(2);
			}
			else {
			    activefield += 3;
			    showfield(activefield-3);
			}
		    }
		    showfield(activefield);
		    curpos = 0;
		}
		if (direction == SEND && ((trxmode != DIGIMODE && qtclist.totalsent < *qtccount) || (trxmode == DIGIMODE && qtclist.totalsent == *qtccount))) {
		    switch (activefield) {
		    case 0:
			activefield = 2;
			showfield(0);
			showfield(2);
			break;
		    case 2:
			activefield = 3;
			show_help_msg(activefield);
			showfield(2);
			wattrset(qtcwin, LINE_CURRINVERTED);
			mvwprintw(qtcwin, activefield, 4, "%s", qtclist.qtclines[0].qtc);
			break;
		    case 3 ... 11:
			show_help_msg(activefield);
			wattrset(qtcwin, LINE_NORMAL);
			mvwprintw(qtcwin, activefield, 4, "%s", qtclist.qtclines[(activefield-3)].qtc);
			activefield++;
			wattrset(qtcwin, LINE_CURRINVERTED);
			mvwprintw(qtcwin, activefield, 4, "%s", qtclist.qtclines[(activefield-3)].qtc);
			break;
		    case 12:
			activefield = 0;
			wattrset(qtcwin, LINE_NORMAL);
			mvwprintw(qtcwin, 14, 4, "%s", qtclist.qtclines[9].qtc);
			showfield(0);
			break;
		    }
		}
		break;
	case 155:	// left
		if (DIRCLAUSE) {
		    if (curpos < curfieldlen) {	// curpos is a shift, means lenght - position
			curpos++;
			showfield(activefield);
		    }
		}
		break;
	case 154:	// right
		if (DIRCLAUSE) {
		    if (curpos > 0) {
			curpos--;
			showfield(activefield);
		    }
		}
		break;
	case 10:  		// ENTER
		if (activefield > 2) {
		    if (direction == RECV) {
			currqtc = ((activefield-3)/3);
			if (qtcreclist.qtclines[currqtc].status == 0 &&
			    strlen(qtcreclist.qtclines[currqtc].time) == 4 &&
			    strlen(qtcreclist.qtclines[currqtc].callsign) > 0 &&
			    strlen(qtcreclist.qtclines[currqtc].serial) > 0
			) {
			    get_time();
			    tempc[0] = '\0';
			    strftime(tempc, 40, "%d-%b-%y %H:%M", time_ptr);
			    strncpy(qtcreclist.qtclines[currqtc].receivedtime, tempc, 15);
			    qtcreclist.qtclines[currqtc].receivedtime[15] = '\0';
			    qtcreclist.qtclines[currqtc].status = 2;
			    show_status(currqtc);
			    if (currqtc < *qtccount) {
				if (trxmode == DIGIMODE) {
				    qtcreclist.qtclines[currqtc].confirmed = 1; // compatibility for other modes
				    qtcreclist.confirmed++;
				    activefield+=3;	// go to next line exch field
				    showfield(activefield-3);
				}
<<<<<<< HEAD
			    }

			    if (qtcreclist.count > 0 && qtcreclist.confirmed == qtcreclist.count) {
				if (qtcreclist.sentcfmall == 0) {
				    qtcreclist.sentcfmall = 1;
				    if (log_recv_qtc_to_disk(nr_qsos) == 0) {
				      if (qtcrec_record == 1 && record_run > -1) {
					  strcpy(reccommand, "pkill -SIGINT -n ");
					  strcat(reccommand, qtcrec_record_command_shutdown);
					  system(reccommand);
					  record_run = -1;
				      }
				      if (trxmode == DIGIMODE || trxmode == CWMODE) {
					    sendmessage(qtc_recv_msgs[9]);
=======
				else {
				    if (qtcreclist.qtclines[currqtc].confirmed == 0) {
					qtcreclist.qtclines[currqtc].confirmed = 1;
					qtcreclist.confirmed++;
					if (trxmode == CWMODE) {
					    sendmessage(qtc_recv_msgs[2]);
>>>>>>> 398e18f9
					}
					if (trxmode == SSBMODE) {
					    play_file(qtc_phrecv_message[2]);
					}
				    }
				    tfi = (activefield-3)%3;
				    //activefield++;	// go to next line time field
				    activefield += (3-tfi);
				    showfield(activefield-(3-tfi));
				}
				showfield(activefield);
			    }
			}
			else if (qtcreclist.qtclines[currqtc].status == 1 &&
				qtcreclist.qtclines[currqtc].confirmed != 1) {
			    if (trxmode == CWMODE) {
				sendmessage(qtc_recv_msgs[7]);
			    }
<<<<<<< HEAD

			    mvwprintw(qtcwin, activefield, 30, "*");
			    qtclist.qtclines[activefield-3].flag = 1;
			    // scroll down if not at end of qtclist:
			    if (activefield-3 < (*qtccount-1)) {
				wattrset(qtcwin, line_normal);
				mvwprintw(qtcwin, activefield, 4, "%s", qtclist.qtclines[(activefield-3)].qtc);
				activefield++;
				wattrset(qtcwin, line_currinverted);
				mvwprintw(qtcwin, activefield, 4, "%s", qtclist.qtclines[(activefield-3)].qtc);
			    }
			    if (qtclist.count > 0 && qtclist.totalsent == qtclist.count) {
				wattrset(qtcwin, line_inverted);
				mvwprintw(qtcwin, 2, 11, "CTRL+S to SAVE!");
				refreshp();
				show_help_msg(6);
				// //if (log_send_qtc_to_disk(nr_qsos) == 0) {
				    // //qtcreclist.sentcfmall = 1;
				    // TODO
				    // send 'CFM all' to station
				    // // if (trxmode == DIGIMODE || trxmode == CWMODE) {
					// // sendmessage(qtc_send_msgs[9]);
				    // //}
				    // TODO
				// //}
				// // x = 27;	// close the window
=======
			    if (trxmode == SSBMODE) {
				play_file(qtc_phrecv_message[7]);
			    }
			    if (trxmode == DIGIMODE) {
				char *str = g_strdup_printf("%s %02d %02d\n",
					g_strchomp(qtc_recv_msgs[7]),
					currqtc+1, currqtc+1);
				sendmessage(str);
				g_free(str);
>>>>>>> 398e18f9
			    }
			}

			if (*qtccount > 0 && qtcreclist.confirmed == *qtccount) {
			    if (qtcreclist.sentcfmall == 0) {
				qtcreclist.sentcfmall = 1;
				log_recv_qtc_to_disk(nr_qsos);
				if (qtcrec_record == 1 && record_run > -1) {
				    stop_qtc_recording();
				}
				if (trxmode == DIGIMODE || trxmode == CWMODE) {
				    sendmessage(qtc_recv_msgs[9]);
				}
				if (trxmode == SSBMODE) {
				    play_file(qtc_phrecv_message[9]);
				}
			    }
			    x = 27;	// close the window
			}
		    }
		    if (direction == SEND && trxmode != DIGIMODE) {
			if (qtclist.qtclines[activefield-3].sent == 0) {
			    qtclist.qtclines[activefield-3].sent = 1;
			    get_time();
<<<<<<< HEAD
			    strftime(timec, 40, "%d-%b-%y %H:%M", time_ptr);

			    for(ql = 0; ql < (*qtccount); ql++) {
				qtclist.qtclines[ql].sent = 1;
				strncpy(qtclist.qtclines[ql].senttime, timec, 15);
				qtclist.qtclines[ql].senttime[15] = '\0';
				qtclist.totalsent++;

				tempc[0] = '\0';
				replace_spaces(qtclist.qtclines[ql].qtc, tempc);
				strcat(tmess, tempc);
				mvwprintw(qtcwin, ql+3, 30, "*");
				qtclist.qtclines[ql].flag = 1;
=======
			    tempc[0] = '\0';
			    strftime(tempc, 40, "%d-%b-%y %H:%M", time_ptr);
			    strncpy(qtclist.qtclines[activefield-3].senttime, tempc, 15);
			    qtclist.qtclines[activefield-3].senttime[15] = '\0';
			    qtclist.totalsent++;
			}
			tempc[0] = '\0';
			replace_spaces(qtclist.qtclines[activefield-3].qtc, tempc);
			if (trxmode == CWMODE) {
			    sendmessage(tempc);
			}
>>>>>>> 398e18f9

			mvwprintw(qtcwin, activefield, 30, "*");
			qtclist.qtclines[activefield-3].flag = 1;
			// scroll down if not at end of qtclist:
			if (activefield-3 < *qtccount-1) {
			    wattrset(qtcwin, LINE_NORMAL);
			    mvwprintw(qtcwin, activefield, 4, "%s", qtclist.qtclines[(activefield-3)].qtc);
			    activefield++;
			    wattrset(qtcwin, LINE_CURRINVERTED);
			    mvwprintw(qtcwin, activefield, 4, "%s", qtclist.qtclines[(activefield-3)].qtc);
			}
			if (*qtccount > 0 && qtclist.totalsent == *qtccount) {
			    wattrset(qtcwin, LINE_INVERTED);
			    mvwprintw(qtcwin, 2, 11, "CTRL+S to SAVE!");
			    refreshp();
			    show_help_msg(6);
			}
		    }
<<<<<<< HEAD
		    if (activefield == 0) {
			if (qtcrec_record == 1 && record_run < 0) {
			    strcpy(reccommand, qtcrec_record_command[0]);
			    get_time();
			    strftime(tempc, 60, "%y%m%d%H%M%S.wav", time_ptr);
			    strcat(reccommand, tempc);
			    strcat(reccommand, qtcrec_record_command[1]);
			    record_run = system(reccommand);
			}
		    }
		    if (activefield < 2) {
			if (direction == RECV) {
			    activefield++;
			    showfield(activefield-1);
			    showfield(activefield);
			}
		    }
		    break;
	  case 19:	// CTRL-S - save QTC
		    if (qtccurrdirection == SEND && *qtccount > 0 && qtclist.totalsent == *qtccount) {
			if (log_sent_qtc_to_disk(nr_qsos) == 0) {
			    wattrset(qtcwin, line_inverted);
			    mvwprintw(qtcwin, 2, 11, "QTC's have been saved!");
			    prevqtccall[0] = '\0';
			    qtccallsign[0] = '\0';
			    refreshp();
			    sleep(1);
			    x = 27;	// close the window
			}
			//data_ready = 1;
		    }
		    if (qtccurrdirection == RECV && trxmode == DIGIMODE) {
			qtc_ry_capture = 1;
			wattr_get(qtcwin, &attributes, &cpair, NULL);
			wattrset(qtcwin, line_inverted);
			mvwprintw(qtcwin, 2, 11, "CAPTURE ON ");
			wattrset(qtcwin, attributes);
=======
		}
		if (activefield == 2) {
		    if (direction == RECV &&
			strlen(qtcreclist.callsign) > 0 &&
			qtcreclist.serial > 0 &&
			qtcreclist.count > 0 &&
			qtcreclist.confirmed == 0
		    ) {
			if (trxmode == CWMODE) {
			    sendmessage(qtc_recv_msgs[1]);
			}
			if (trxmode == SSBMODE) {
			    play_file(qtc_phrecv_message[1]);
			}
			if (qtcrec_record == 1 && record_run < 0) {
			    start_qtc_recording();
			}
			activefield++;
>>>>>>> 398e18f9
			showfield(activefield);
		    }
<<<<<<< HEAD
		    break;
	  case 5:	// CTRL-e  -  end capture
		    if (qtccurrdirection == RECV && trxmode == DIGIMODE) {
			qtc_ry_capture = 0;
			wattr_get(qtcwin, &attributes, &cpair, NULL);
			wattrset(qtcwin, line_inverted);
			mvwprintw(qtcwin, 2, 11, "CAPTURE OFF");
			wattrset(qtcwin, attributes);
			showfield(activefield);
=======
		}
		if (trxmode == DIGIMODE) {
		    if (direction == SEND && (activefield == 0 || activefield == 2) && qtclist.totalsent == 0) {
			if (qtc_send_msgs[1][strlen(qtc_send_msgs[1])-1] == 10) {
			    qtc_send_msgs[1][strlen(qtc_send_msgs[1])-1] = '\0';
			}
			tlen = strlen(qtc_send_msgs[1])-5; // len("sr/nr") = 5
			char tmess[300], timec[40];
			int ql;
			tmess[0] = '\0';
			if (tlen > 0 && strncmp(qtc_send_msgs[1] + tlen, "sr/nr", 5) == 0) {
			    tempc[0] = '\0';
			    strncpy(tempc, qtc_send_msgs[1], tlen-1);
			    tempc[tlen-1] = '\0';
			    sprintf(tmess, "%s %d/%d %s %d/%d\n", tempc, qtclist.serial, *qtccount, tempc, qtclist.serial, *qtccount);
			}
			timec[0] = '\0';
			get_time();
			strftime(timec, 40, "%d-%b-%y %H:%M", time_ptr);

			for(ql = 0; ql < *qtccount; ql++) {
			    qtclist.qtclines[ql].sent = 1;
			    strncpy(qtclist.qtclines[ql].senttime, timec, 15);
			    qtclist.qtclines[ql].senttime[15] = '\0';
			    qtclist.totalsent++;

			    tempc[0] = '\0';
			    replace_spaces(qtclist.qtclines[ql].qtc, tempc);
			    strcat(tmess, tempc);
			    mvwprintw(qtcwin, ql+3, 30, "*");
			    qtclist.qtclines[ql].flag = 1;

			}
			strncpy(wkeyerbuffer, tmess, strlen(tmess));
			write_keyer();
			wattrset(qtcwin, LINE_INVERTED);
			mvwprintw(qtcwin, 2, 11, "CTRL+S to SAVE!");
>>>>>>> 398e18f9
			refreshp();
			show_help_msg(6);

			showfield(activefield);
		    }
		    else {
		        if (direction == SEND) {
			    tempc[0] = '\0';
			    replace_spaces(qtclist.qtclines[activefield-3].qtc, tempc);
			    sendmessage(tempc);
			}
		    }
		}
		break;
	case 19:	// CTRL-S - save QTC
		if (qtccurrdirection == SEND && *qtccount > 0 && qtclist.totalsent == *qtccount) {
		    log_sent_qtc_to_disk(nr_qsos);
		    wattrset(qtcwin, LINE_INVERTED);
		    mvwprintw(qtcwin, 2, 11, "QTC's have been saved!");
		    prevqtccall[0] = '\0';
		    qtccallsign[0] = '\0';
		    refreshp();
		    sleep(1);
		    x = 27;	// close the window

		}
		if (qtccurrdirection == RECV && trxmode == DIGIMODE) {
		    qtc_ry_capture = 1;
		    wattr_get(qtcwin, &attributes, &cpair, NULL);
		    wattrset(qtcwin, LINE_INVERTED);
		    mvwprintw(qtcwin, 2, 11, "CAPTURE ON ");
		    wattrset(qtcwin, attributes);
		    showfield(activefield);
		    refreshp();
		    show_rtty_lines();
		}
		break;
	case 5:	// CTRL-e  -  end capture
		if (qtccurrdirection == RECV && trxmode == DIGIMODE) {
		    qtc_ry_capture = 0;
		    wattr_get(qtcwin, &attributes, &cpair, NULL);
		    wattrset(qtcwin, LINE_INVERTED);
		    mvwprintw(qtcwin, 2, 11, "CAPTURE OFF");
		    wattrset(qtcwin, attributes);
		    showfield(activefield);
		    refreshp();
		}
		break;
	case 129 ... 138:			/* F1.. F10 */
		if (trxmode == CWMODE || trxmode == DIGIMODE) {
		    if(direction == RECV) {
			sendmessage(qtc_recv_msgs[x - 129]);

			/* start recording */
			if (trxmode == CWMODE && qtcrec_record == 1 && strncmp(qtc_recv_msgs[x - 129], "QRV", 3) == 0 && record_run < 0) {
			    start_qtc_recording();
			}

			/* stop recording */
			if (trxmode == CWMODE && qtcrec_record == 1 && strncmp(qtc_recv_msgs[x - 129], "QSL ALL", 7) == 0 && record_run > -1) {
			    stop_qtc_recording();
			}

			if (trxmode == DIGIMODE && strncmp(qtc_recv_msgs[x - 129], "QRV", 3) == 0) {
			    qtc_ry_capture = 1;
			    wattr_get(qtcwin, &attributes, &cpair, NULL);
			    wattrset(qtcwin, LINE_INVERTED);
			    mvwprintw(qtcwin, 2, 11, "CAPTURE ON ");
			    wattrset(qtcwin, attributes);
			    showfield(activefield);
			    refreshp();
			    show_rtty_lines();
			}
		    }

		    if(direction == SEND && strlen(qtc_send_msgs[x - 129]) > 0) {
			if (qtc_send_msgs[x - 129][strlen(qtc_send_msgs[x - 129])-1] == '\n') {
			    qtc_send_msgs[x - 129][strlen(qtc_send_msgs[x - 129])-1] = 0;
			}
			tlen = strlen(qtc_send_msgs[x - 129])-5; // len("sr/nr") = 5
			char tmess[40];
			tmess[0] = '\0';
			if (tlen > 0 && strncmp(qtc_send_msgs[x - 129] + tlen, "sr/nr", 5) == 0) {
			    tempc[0] = '\0';
			    strncpy(tempc, qtc_send_msgs[x - 129], tlen-1);
			    tempc[tlen-1] = '\0';
			    sprintf(tmess, "%s %d/%d ", tempc, qtclist.serial, *qtccount);
			    sendmessage(tmess);
			}
			else if ((activefield-3) >= 0) {
			    if (x-129 == 4) {	// F5, TIME
				strncpy(tmess, qtclist.qtclines[activefield-3].qtc, 5);
				tmess[5] = '\0';
				sendmessage(tmess);
			    }
			    if (x-129 == 5) {	// F6, CALLSIGN
				strncpy(tmess, qtclist.qtclines[activefield-3].qtc+5, 13);
				for(i=12; tmess[i] == ' '; i--)
				    ;
				tmess[i+1] = ' ';
				tmess[i+2] = '\0';
				sendmessage(tmess);
			    }
			    if (x-129 == 6) {	// F7, SERIAL
				strncpy(tmess, qtclist.qtclines[activefield-3].qtc+20, 4);
				tmess[4] = ' ';
				tmess[5] = '\0';
				sendmessage(tmess);
			    }
			}
			else {
			    sendmessage(qtc_send_msgs[x - 129]);
			}
		    }

		}
		if (trxmode == SSBMODE) {
		    if (direction == RECV) {
			if (qtcrec_record == 1 && x == 130 && record_run < 0) { // 130 -> F2, "QRV"
			    start_qtc_recording();
			}
			if (qtcrec_record == 1 && x == 138 && record_run > -1) { // 138 -> F10, "QSL ALL"
			    stop_qtc_recording();
			}
			play_file(qtc_phrecv_message[x - 129]);
		    }
		    if (direction == SEND) {
			play_file(qtc_phsend_message[x - 129]);
		    }
		}

		break;
	case 161:  		// DELETE
		if (DIRCLAUSE) {
		    delete_from_field(0);
		}
		if (direction == SEND && activefield > 2 && trxmode != DIGIMODE) {
		    qtclist.qtclines[activefield-3].sent = 0;
		    qtclist.qtclines[activefield-3].flag = 0;
		    wattrset(qtcwin, LINE_CURRNORMAL);
		    mvwprintw(qtcwin, activefield, 30, " ");
		    qtclist.totalsent--;
		}
		break;
	case 9:		// TAB
	      if (direction == RECV) {
		  if (trxmode == DIGIMODE) {
		      if (activefield == 32) {
			  activefield = 0;
			  showfield(32);
		      }
		      else {
			  activefield++;
			  showfield(activefield-1);
		      }
		  }
		  else {
		      if ((activefield < 3) || (activefield-3)%3 < 2) {
			  activefield++;
			  showfield(activefield-1);
		      }
		      else {	/* (activefield-3)%3 == 2*/
			  activefield -= 2;
			  showfield(activefield+2);
		      }
		  }
		  showfield(activefield);
	      }
	      if (direction == SEND) {
		    switch (activefield) {
		    case 0:
			activefield = 2;
			showfield(0);
			showfield(2);
			break;
		    case 2:
			activefield = 0;
			showfield(2);
			showfield(0);
			break;
		    default:
			break;
		    }
	      }
	      curpos = 0;
	      break;
	case 90:		// SHIFT + TAB
		if (direction == RECV) {
		    if (trxmode == DIGIMODE) {
			if (activefield == 0) {
			    activefield = 32;
			    showfield(0);
			}
			else {
			    activefield--;
			    showfield(activefield+1);
			}
		    }
		    else {
			if ((activefield > 0 && activefield < 3) ||
				((activefield-3)%3 > 0)) {
			    activefield--;
			    showfield(activefield+1);
			}
<<<<<<< HEAD
		    }
		    curpos = 0;
		    break;
	  case 32:	// space
		    if (DIRCLAUSE) {
		        if (x == ' ' && direction == RECV) { 	// space at RECV mode
			    if (activefield > 2) {
			        if (activefield%3 == 2) {
				    activefield -= 2;
				    showfield(activefield+2);
			        }
			        else {
				    activefield++;
				    showfield(activefield-1);
			        }
			        showfield(activefield);
			    }
			    if (activefield == 2) {
				if (direction == RECV &&
				    strlen(qtcreclist.callsign) > 0 &&
				    qtcreclist.serial > 0 &&
				    qtcreclist.count > 0 &&
				    qtcreclist.confirmed == 0
				) {
				    if (trxmode == CWMODE) {
					sendmessage(qtc_recv_msgs[1]);
				    }
				    if (trxmode == SSBMODE) {
					play_file(qtc_phrecv_message[1]);
				    }
				    if (qtcrec_record == 1 && record_run < 0) {
					strcpy(reccommand, qtcrec_record_command[0]);
					get_time();
					strftime(tempc, 60, "%y%m%d%H%M%S.wav", time_ptr);
					strcat(reccommand, tempc);
					strcat(reccommand, qtcrec_record_command[1]);
					record_run = system(reccommand);
				    }
				    activefield++;
				    showfield(activefield);
				}
			    }
			    if (activefield < 2) {
				activefield++;
				showfield(activefield-1);
				showfield(activefield);
			    }
			}
			else {
			    modify_field(x);
=======
			else {		/* (activefield-3)%3 == 0) */
			    activefield += 2;
			    showfield(activefield-2);
>>>>>>> 398e18f9
			}
		    }
		    showfield(activefield);
		}
		if (direction == SEND) {
		    switch (activefield) {
		    case 0:
			activefield = 2;
			showfield(0);
			showfield(2);
			break;
		    case 2:
			activefield = 0;
			showfield(2);
			showfield(0);
			break;
		    default:
			break;
		    }
		}
		curpos = 0;
		break;
	case 32:	// space
		if (DIRCLAUSE) {
		    if (direction == RECV && activefield > 2) {
			if (activefield%3 == 2) {
			    activefield -= 2;
			    showfield(activefield+2);
			}
			else {
			    activefield++;
			    showfield(activefield-1);
			}
			showfield(activefield);
		    }
		    else {
			modify_field(x);
		    }
		}
		break;
	case 48 ... 57:	// numbers
		if (DIRCLAUSE) {
		    modify_field(x);
		}
		break;
	/*case 65 ... 90:	// letters
		modify_field(x);
		break;*/
	case 97 ... 122:	// letters
		if (DIRCLAUSE) {
		    modify_field(x-32);
		}
		break;
	case 47:	// '/' sign
		if (DIRCLAUSE) {
		    modify_field(x);
		}
		break;
	case 63:	// '?' sign
		if (DIRCLAUSE) {
		    modify_field(x);
		}
		break;
	case 127:	// backspace
		if (DIRCLAUSE) {
		    delete_from_field(1);
		}
		break;
	case 156:	// pgup
		speedup();
		attron(COLOR_PAIR(C_HEADER) | A_STANDOUT);
		mvprintw(0, 14, "%2d", GetCWSpeed());
		break;
	case 157:	// pgdown
		speeddown();
		attron(COLOR_PAIR(C_HEADER) | A_STANDOUT);
		mvprintw(0, 14, "%2d", GetCWSpeed());
		break;
	case 44:		// , keyer
	case 11:		// ctrl-k
		mvprintw(5, 0, "");
		keyer();
		x = 0;
		break;
	}
	refreshp();
	if (x != 27) {
	    x = 0;
	}
    }
    hide_panel(qtc_panel);
}

void showfield(int fidx) {

    char fieldval[20], filled[20];
    int qtcrow, winrow, fi, posidx, i;

    fieldval[0] = '\0';

    posidx = 0;
    if (fidx == 0) {
	sprintf(fieldval, "%s", qtccallsign);
	winrow = 1;
	posidx = 0;
	qtc_temp_obj = qtc_get(qtccallsign);
	put_qtc();
    }
    else if (fidx == 1) {
	sprintf(fieldval, "%4d", qtcreclist.serial);
	winrow = 2;
	posidx = 1;
    }
    else if (fidx == 2) {
	sprintf(fieldval, "%d", *qtccount);
	winrow = 2;
	posidx = 2;
    }
    else {
	fi = fidx-3;
	winrow = (fi/3)+3;
	qtcrow = winrow-3;
	switch(fi%3) {
	case 0:
		sprintf(fieldval, "%s", qtcreclist.qtclines[qtcrow].time);
		posidx = 3;
		break;
	case 1:
		sprintf(fieldval, "%s", qtcreclist.qtclines[qtcrow].callsign);
		posidx = 4;
		break;
	case 2:
		sprintf(fieldval, "%s", qtcreclist.qtclines[qtcrow].serial);
		posidx = 5;
		break;
	}
	show_status(qtcrow);
    }

    curfieldlen = strlen(fieldval);

    for(i=0; i<pos[posidx][2]; i++) {
	filled[i] = ' ';
    }
    filled[i] = '\0';
    if (fidx == activefield) {
	wattrset(qtcwin, LINE_CURRINVERTED);
    }
    else {
	wattrset(qtcwin, LINE_NORMAL);
    }

    mvwprintw(qtcwin, winrow, pos[posidx][0], filled);
    mvwprintw(qtcwin, winrow, pos[posidx][0], "%s", fieldval);
    if (fidx == activefield) {
	show_help_msg(posidx);
	if (pos[posidx][0] == pos[posidx][1]) {
	    wmove(qtcwin, winrow, (pos[posidx][1] + strlen(fieldval))-curpos);
	}
	else {
	    wmove(qtcwin, winrow, pos[posidx][1]-curpos);
	}
    }
}

void modify_field(int pressed) {
    char fieldval[16];
    int fi, winrow, qtcrow, posidx, stridx;

<<<<<<< HEAD
	memset(fieldval, '\0', 15);

	posidx = 0;
	if (activefield == 0 && (isalnum(pressed) || pressed == '/') && strlen(qtccallsign) < pos[0][2]-1) {
	    qtccallsign[strlen(qtccallsign)-curpos] = pressed;
	    if (curpos > 0) {
		curpos--;
	    }
	    recalc_qtclist();
	    showfield(0);
=======
    memset(fieldval, '\0', 15);

    posidx = 0;
    if (activefield == 0 && (isalnum(pressed) || pressed == '/') && strlen(qtccallsign) < pos[0][2]-1) {
	qtccallsign[strlen(qtccallsign)-curpos] = pressed;
	if (curpos > 0) {
	    curpos--;
>>>>>>> 398e18f9
	}
	recalc_qtclist();
	showfield(0);
    }
    else if (activefield == 1 && isdigit(pressed)) {
	sprintf(fieldval, "%d", (qtcreclist.serial)*10);
	fieldval[strlen(fieldval)-(1+curpos)] = pressed;
	if (curpos > 0) {
	    curpos--;
	}
<<<<<<< HEAD
	else if (activefield == 2 && isdigit(pressed)) {
	    sprintf(fieldval, "%d", (*qtccount)*10);
	    fieldval[strlen(fieldval)-(1+curpos)] = pressed;
	    if (curpos > 0) {
		curpos--;
	    }
	    if(strlen(fieldval) <= pos[2][2] && atoi(fieldval) <= 10) {
	      qtc_temp_obj = qtc_get(qtccallsign);
	      if (qtccurrdirection == SEND) {
		    if (*qtccount != atoi(fieldval)) {
			if ((atoi(fieldval) + (qtc_temp_obj->total)) >= 10) {
			    sprintf(fieldval, "%d", (10 - (qtc_temp_obj->total)));
			}
			*qtccount = genqtclist(qtccallsign, atoi(fieldval));
			show_sendto_lines();
			put_qtc();
		    }
	      }
	      if (qtccurrdirection == RECV) {
		  if ((atoi(fieldval) + (qtc_temp_obj->total)) >= 10) {
		      sprintf(fieldval, "%d", (10 - (qtc_temp_obj->total)));
		  }
		  *qtccount = atoi(fieldval);
	      }
	      number_fields();
	      showfield(2);
=======
	if(strlen(fieldval) <= pos[1][2]) {
	    qtcreclist.serial = atoi(fieldval);
	    showfield(1);
	}
    }
    else if (activefield == 2 && isdigit(pressed)) {
	sprintf(fieldval, "%d", (*qtccount)*10);
	fieldval[strlen(fieldval)-(1+curpos)] = pressed;
	if (curpos > 0) {
	    curpos--;
	}
	if(strlen(fieldval) <= pos[2][2] && atoi(fieldval) <= 10) {
	    qtc_temp_obj = qtc_get(qtccallsign);
	    if (qtccurrdirection == SEND) {
		if (*qtccount != atoi(fieldval)) {
		    if ((atoi(fieldval) + (qtc_temp_obj->total)) >= 10) {
			sprintf(fieldval, "%d", (10 - (qtc_temp_obj->total)));
		    }
		    *qtccount = genqtclist(qtccallsign, atoi(fieldval));
		    show_sendto_lines();
		    put_qtc();
		}
	    }
	    if (qtccurrdirection == RECV) {
		if ((atoi(fieldval) + (qtc_temp_obj->total)) >= 10) {
		    sprintf(fieldval, "%d", (10 - (qtc_temp_obj->total)));
		}
		*qtccount = atoi(fieldval);
>>>>>>> 398e18f9
	    }
	    number_fields();
	    showfield(2);
	}
    }
    else if (activefield >= 3 && activefield <= 32) {
	fi = activefield-3;
	winrow = (fi/3)+3;
	qtcrow = winrow-3;
	stridx = fi%3;
	switch(stridx) {
	case 0:
		sprintf(fieldval, "%s", qtcreclist.qtclines[qtcrow].time);
		posidx = 3;
		break;
	case 1:
		sprintf(fieldval, "%s", qtcreclist.qtclines[qtcrow].callsign);
		posidx = 4;
		break;
	case 2:
		sprintf(fieldval, "%s", qtcreclist.qtclines[qtcrow].serial);
		posidx = 5;
		break;
	}
	if (pressed == '?') {
	    qtcreclist.qtclines[qtcrow].status = 1;	// set incomplete the qtc status
	    show_status(qtcrow);
	}
	if ( ( ( (stridx == 0 || stridx == 2) && (isdigit(pressed) || pressed == '?') ) || stridx == 1) && strlen(fieldval) < pos[posidx][2]) {

	    fieldval[strlen(fieldval)-curpos] = pressed;
	    switch(stridx) {
	    case 0:
		strcpy(qtcreclist.qtclines[qtcrow].time, fieldval);
		break;
	    case 1:
		strcpy(qtcreclist.qtclines[qtcrow].callsign, fieldval);
		break;
	    case 2:
		strcpy(qtcreclist.qtclines[qtcrow].serial, fieldval);
		break;
	    }
	    if (curpos > 0) {
		curpos--;
	    }
<<<<<<< HEAD
	    if ( ( ( (stridx == 0 || stridx == 2) && (isdigit(pressed) || pressed == '?') ) || stridx == 1) && strlen(fieldval) < pos[posidx][2]) {
	      fieldval[strlen(fieldval)-curpos] = pressed;
		switch(stridx) {
		    case 0: strcpy(qtcreclist.qtclines[qtcrow].time, fieldval);
			    break;
		    case 1: strcpy(qtcreclist.qtclines[qtcrow].callsign, fieldval);
			    break;
		    case 2: strcpy(qtcreclist.qtclines[qtcrow].serial, fieldval);
			    break;
		}
		if (curpos > 0) {
		    curpos--;
		}
=======
	    showfield(activefield);
	    if (stridx == 0 && strlen(fieldval) == pos[posidx][2] && activefield <= 32) {	// auto TAB if curr field is QTC time, and len is 4
		curpos = 0;
		activefield++;
		showfield(activefield-1);
>>>>>>> 398e18f9
		showfield(activefield);
	    }
	}
    }
}

void delete_from_field(int dir) {

    char fieldval[16];
    int fi, winrow, qtcrow, stridx;

    fieldval[0] = '\0';

    if (activefield == 0) {
	if (strlen(qtccallsign) > 0) {
	    sprintf(fieldval, "%s", qtccallsign);
	    shift_left(fieldval, dir);
	    strncpy(qtccallsign, fieldval, strlen(fieldval));
	    qtccallsign[strlen(fieldval)] = '\0';
	    recalc_qtclist();
	    showfield(0);
	}
    }
    else if (activefield == 1) {
	sprintf(fieldval, "%d", qtcreclist.serial);
	if(strlen(fieldval) > 0) {
	  //sprintf(fieldval, "%d", qtcreclist.serial/10);
	    shift_left(fieldval, dir);
	    qtcreclist.serial = atoi(fieldval);
	    showfield(1);
	}
<<<<<<< HEAD
	else if (activefield == 2) {
	    sprintf(fieldval, "%d", *qtccount);
	    if(strlen(fieldval) > 0) {
	      //sprintf(fieldval, "%d", *qtccount/10);
	      shift_left(fieldval, dir);
	      *qtccount = atoi(fieldval);
	      showfield(2);
	    }
=======
    }
    else if (activefield == 2) {
	sprintf(fieldval, "%d", *qtccount);
	if(strlen(fieldval) > 0) {
	  //sprintf(fieldval, "%d", *qtccount/10);
	    shift_left(fieldval, dir);
	    *qtccount = atoi(fieldval);
	    showfield(2);
	}
    }
    else {
	fi = activefield-3;
	winrow = (fi/3)+3;
	qtcrow = winrow-3;
	stridx = fi%3;
	switch(stridx) {
	case 0:
	    sprintf(fieldval, "%s", qtcreclist.qtclines[qtcrow].time);
	    break;
	case 1:
	    sprintf(fieldval, "%s", qtcreclist.qtclines[qtcrow].callsign);
	    break;
	case 2:
	    sprintf(fieldval, "%s", qtcreclist.qtclines[qtcrow].serial);
	    break;
>>>>>>> 398e18f9
	}

<<<<<<< HEAD
	    if (strlen(fieldval) > 0) {
		shift_left(fieldval, dir);
		fieldval[strlen(fieldval)] = '\0';
		switch(stridx) {
		    case 0: strcpy(qtcreclist.qtclines[qtcrow].time, fieldval);
			    break;
		    case 1: strcpy(qtcreclist.qtclines[qtcrow].callsign, fieldval);
			    break;
		    case 2: strcpy(qtcreclist.qtclines[qtcrow].serial, fieldval);
			    break;
		}
		showfield(activefield);
=======
	if (strlen(fieldval) > 0) {
	    shift_left(fieldval, dir);
	    fieldval[strlen(fieldval)] = '\0';
	    switch(stridx) {
	    case 0:
		strcpy(qtcreclist.qtclines[qtcrow].time, fieldval);
		break;
	    case 1:
		strcpy(qtcreclist.qtclines[qtcrow].callsign, fieldval);
		break;
	    case 2:
		strcpy(qtcreclist.qtclines[qtcrow].serial, fieldval);
		break;
>>>>>>> 398e18f9
	    }
	    showfield(activefield);
	}
    }
}

void shift_left(char * fieldval, int shift) {
    int i;

    for(i=strlen(fieldval)-(curpos+shift); i<strlen(fieldval); i++) {
	fieldval[i] = fieldval[i+1];
    }
    if (shift == 0) {
      curpos--;
    }
}

void show_status(int idx) {

    char flag = ' ';
    int i, status = 0;

    status = 0;
    if (idx < *qtccount) {
	if (strlen(qtcreclist.qtclines[idx].time) != 4) {
	    status = 1;
	}
	else {
	    for(i=0;i<strlen(qtcreclist.qtclines[idx].time);i++) {
		if (qtcreclist.qtclines[idx].time[i] == '?' || ! isdigit(qtcreclist.qtclines[idx].time[i])) {
		    status = 1;
		    break;
		}
	    }
	}
	if (strlen(qtcreclist.qtclines[idx].callsign) < 3) {
	    status = 1;
	}
	else {
	    for(i=0;i<strlen(qtcreclist.qtclines[idx].callsign);i++) {
		if (qtcreclist.qtclines[idx].callsign[i] == '?') {
		    status = 1;
		    break;
		}
	    }
	}
	if (strlen(qtcreclist.qtclines[idx].serial) == 0) {
	    status = 1;
	}
	for(i=0;i<strlen(qtcreclist.qtclines[idx].serial);i++) {
	    if (qtcreclist.qtclines[idx].serial[i] == '?' || ! isdigit(qtcreclist.qtclines[idx].serial[i])) {
		status = 1;
		break;
	    }
	}
	if (status == 1) {
	    qtcreclist.qtclines[idx].status = 1;
	}
	else if (qtcreclist.qtclines[idx].status != 2) {	// unset incomplete mark if not marked as complete
	    qtcreclist.qtclines[idx].status = 0;
	}

	switch(qtcreclist.qtclines[idx].status) {
	case 0:
	    flag = ' ';
	    break;
	case 1:
	    flag = '?';
	    break;
	case 2:
	    flag = '*';
	    break;
	}
	if (trxmode == DIGIMODE && qtcreclist.qtclines[idx].status == 0) {
	    flag = '+';
	}
	wattrset(qtcwin, (chtype)(A_NORMAL | COLOR_PAIR(QTCRECVBG)));
	mvwprintw(qtcwin, idx+3, 30, "%c", flag);
    }
}

void number_fields() {
    int i;

    wattrset(qtcwin, (chtype)(A_NORMAL | COLOR_PAIR(QTCRECVBG)));
    for(i=0;i<QTC_LINES; i++) {
	mvwprintw(qtcwin, i+3, 1, "  ");
    }
    for(i=0; i<*qtccount; i++) {
	mvwprintw(qtcwin, i+3, 1, "%2d", i+1);
    }
}

void clear_help_block() {
    int i;

    wattrset(qtcwin, LINE_INVERTED);
    for(i=1; i<13; i++) {
	mvwprintw(qtcwin, i, 36, "                                      ");
    }
}

void show_help_msg(msgidx) {
    int i = 0, j = 0;
    char buff[80];
    int currqtc;

    clear_help_block();


<<<<<<< HEAD
    wattrset(qtcwin, line_currinverted);
=======
    wattrset(qtcwin, LINE_CURRINVERTED);
>>>>>>> 398e18f9
    if (qtccurrdirection == RECV) {
        if (trxmode == DIGIMODE && qtccurrdirection == RECV) {
	    currqtc = ((activefield-3)/3);
	    if (qtcreclist.qtclines[currqtc].status == 0 &&
		strlen(qtcreclist.qtclines[currqtc].time) == 4 &&
		strlen(qtcreclist.qtclines[currqtc].callsign) > 0 &&
		strlen(qtcreclist.qtclines[currqtc].serial) > 0
	    ) {
		mvwprintw(qtcwin, ++j, 36, "Press ENTER to mark as RCVD");
	    }
	}
	else {
	    mvwprintw(qtcwin, ++j, 36, help_rec_msgs[msgidx]);
	}
    }
    if (qtccurrdirection == SEND) {
        if (msgidx > 2 && msgidx < 6) {
	    msgidx = 3;
	}
	mvwprintw(qtcwin, ++j, 36, help_send_msgs[msgidx]);
    }
    wattrset(qtcwin, LINE_INVERTED);
    mvwprintw(qtcwin, ++j, 36, "PgUP/PgDW: QRQ/QRS");
    if (qtccurrdirection == RECV) {
	mvwprintw(qtcwin, ++j, 36, "ENTER: R & next OR AGN");
    }
    if (qtccurrdirection == SEND) {
	mvwprintw(qtcwin, ++j, 36, "ENTER: send QTC");
    }
    for(i=0; i<12 && j < 12; i++) {
	if (qtccurrdirection == RECV) {
	    if (strlen(qtc_recv_msgs[i]) > 0) {
		strncpy(buff, qtc_recv_msgs[i], strlen(qtc_recv_msgs[i])-1);
		buff[strlen(qtc_recv_msgs[i])-1] = '\0';
		mvwprintw(qtcwin, ++j, 36, "F%-2d: %s", (i+1), buff);
	    }
	}
	if (qtccurrdirection == SEND) {
	    if (strlen(qtc_send_msgs[i]) > 0) {
		strncpy(buff, qtc_send_msgs[i], strlen(qtc_send_msgs[i])-1);
		buff[strlen(qtc_send_msgs[i])-1] = '\0';
		mvwprintw(qtcwin, ++j, 36, "F%-2d: %s", (i+1), buff);
	    }
	}
    }
    if (trxmode == DIGIMODE && qtccurrdirection == RECV) {
        mvwprintw(qtcwin, ++j, 36, "CTRL-T: Terminal window");
	mvwprintw(qtcwin, ++j, 36, "CTRL-S: Start capture");
	mvwprintw(qtcwin, ++j, 36, "CTRL-E: End capture");
    }
}

int parse_ry_line(char * line) {
    int j, i = 0, t = -1, f;
    char lline[40], *token, *wtoken, ttoken[50], tokens[5][15] = {"", "", "", "", ""};	// 5 members, cause possible callsign will AB/CD1EF/P, which will use 3
    char *saveptr1, *saveptr2;
    char sep[6] = "";
    int tactivefield;
    static int nr_parsed_line = 0;
    int serial_nr = 0;
    int maxlength[] = {4, 14, 4};

    if (*qtccount == 0 || qtcreclist.serial == 0) {
	nr_parsed_line = 0;
    }
    if ((*qtccount > 0 || qtcreclist.serial > 0) && nr_parsed_line == 0) {
	nr_parsed_line = 1;
    }

    strncpy(lline, line, strlen(line));
    tactivefield = activefield;
    if (nr_parsed_line == 0) {		// 1st line: SERIAL/NR
	wtoken = strtok_r(lline, " ", &saveptr1);
	while(wtoken != NULL && nr_parsed_line == 0) {
	    serial_nr = 0;
	    strcpy(ttoken, wtoken);
	    sep[0] = '/';
	    sep[1] = '\0';
	    token = strtok_r(ttoken, sep, &saveptr2);
	    t = -1;
	    while(token != NULL && t < 2)
	    {
		t++;
		strcpy(tokens[t], token);
		token = strtok_r(NULL, sep, &saveptr2);
	    }
	    f = 0;
	    for(i=0; i<=t; i++) {
		f = 1;
		for(j=0; j<strlen(tokens[i]); j++) {
		    if (! isdigit(tokens[i][j])) {
			f = 0;
		    }
		}
		if (f == 1) {
		    tactivefield = activefield;
		    activefield = i+1;
		    showfield(tactivefield);
		    for(j=0;j<strlen(tokens[i]); j++) {
			modify_field(tokens[i][j]);
		    }
		    showfield(activefield);
		    serial_nr++;
		}
	    }
	    if (serial_nr == 2) {
		nr_parsed_line++;
	    }
	    wtoken = strtok_r(NULL, " ", &saveptr1);
	}
    }
    else {
	strcpy(sep, "/;-: ");
	token = strtok(lline, sep);
	while(token != NULL && t < 4)
	{
	    t++;
	    strcpy(tokens[t], token);
	    token = strtok(NULL, sep);
	}

	while (t > 2) {
	    strcat(tokens[1], "/");
	    strcat(tokens[1], tokens[2]);
	    strcpy(tokens[t-1], tokens[t]);
	    tokens[t][0] = '\0';
	    t--;
	}

	for(i=0; i<=t; i++) {
	    f = 1;
	    for(j=0; j<strlen(tokens[i]); j++) {
		if ((i == 0 || i == 2) && ! isdigit(tokens[i][j])) {
		    tokens[i][j] = '?';
		}
		if (i == 1 && (!isalnum(tokens[i][j]) && tokens[i][j] != '/')) {
		    tokens[i][j] = '?';
		}
	    }
	    if (strlen(tokens[i]) > maxlength[i]) {
		tokens[i][maxlength[i]] = '\0';
	    }
	    if (f == 1) {
		tactivefield = activefield;
		activefield = (nr_parsed_line*3)+i;
		showfield(tactivefield);
		for(j=0;j<strlen(tokens[i]); j++) {
		    modify_field(tokens[i][j]);
		}
		showfield(activefield);
	    }
	}
	for(i=((t>0)?t:0); i<2; i++) {
	    tactivefield = activefield;
	    activefield = (nr_parsed_line*3)+i;
	    showfield(tactivefield);
	    modify_field('?');
	    showfield(activefield);
	}
	nr_parsed_line++;
	qtc_ry_copied++;
    }
    tactivefield = activefield;

    return tactivefield;
}

/* print one line with its status */
int print_rtty_line(t_qtc_ry_line qtc_ry_line, int row) {
    char currline[50];

    sprintf(currline, "%-38s", qtc_ry_line.content);
    currline[38] = '\0';
    if (qtc_ry_line.attr == 1) {
	currline[36] = ' ';
	currline[37] = '*';
    }
    mvwprintw(ry_win, row, 1, "%-38s", currline);
    return 0;
}

/* RTTY terminal to helps to capture the RTTY content */
void show_rtty_lines() {
    extern int miniterm;

    char boxhead[38];
    int prevline;
    char currline[50] = "", firstline[50] = "";
    int x, j;
    static int actline = 1;
    int oactivefield, tactivefield;

    oactivefield = activefield;
    tactivefield = activefield;

    show_panel(ry_panel);
    top_panel(ry_panel);
    werase(ry_win);
    show_panel(ry_help_panel);
    top_panel(ry_help_panel);
    werase(ry_help_win);

    sprintf(boxhead, "HELP");
    wnicebox(ry_help_win, 0, 0, 3, 73, "HELP");
    wbkgd(ry_help_win, (chtype)(A_NORMAL | COLOR_PAIR(QTCRECVWINBG)));
    wattrset(ry_help_win, LINE_INVERTED);
    //                           "1234567890123456789012345678901234567890123456789012345678901234567890123"
    mvwprintw(ry_help_win, 1, 1, "CTRL-R: Reset lines  -  CTRL-S: Start capture  -  CTRL-E: End capture    ");
    mvwprintw(ry_help_win, 2, 1, "ENTER: add current line to QTC  -  Up/Down: move                         ");
    mvwprintw(ry_help_win, 3, 1, "ESC: hide RTTY window                                                    ");

    strcpy(boxhead, "RTTY");
    wnicebox(ry_win, 0, 0, 12, 38, boxhead);
    wattrset(ry_win, LINE_NORMAL);
    for(j=1; j<13; j++) {
	mvwprintw(ry_win, j, 1, "                                      ");
    }
    refreshp();

    if (qtc_ry_capture == 1) {
	mvwprintw(qtcwin, 2, 11, "CAPTURE ON ");
    }
    else {
	mvwprintw(qtcwin, 2, 11, "CAPTURE OFF");
    }

    x = -1; j = 1;
    prevline = -1;
    curs_set(0);
    while(x != 27) {

	while (x < 1) {

	    usleep(1000);
	    time_update();

	    if (miniterm == 1 && trxmode == DIGIMODE
		    && (keyerport == GMFSK || keyerport == MFJ1278_KEYER)) {
		show_rtty();
	    }

	    if ((qtc_ry_currline < 11 && prevline != qtc_ry_currline-1) || qtc_ry_currline == 11) {
		if (actline > 1 && strcmp(firstline, qtc_ry_lines[0].content) != 0) {
		    actline--;
		    strcpy(firstline, qtc_ry_lines[0].content);
		}
		if (actline == 1 && qtc_ry_currline > 0) {
		    strcpy(firstline, qtc_ry_lines[0].content);
		}
		for(j=0; j<qtc_ry_currline; j++) {
		    if (j+1 == actline) {
			wattrset(ry_win, LINE_CURRNORMAL);
		    }
		    print_rtty_line(qtc_ry_lines[j], j+1);
		    wattrset(ry_win, LINE_NORMAL);
		}
		prevline = qtc_ry_currline-1;
	    }

	    strncpy(currline, qtc_ry_lines[qtc_ry_currline].content, 38);
	    currline[39] = '\0';
	    mvwprintw(ry_win, qtc_ry_currline+1, 1, "%-38s", currline);

	    refreshp();
	    x = key_poll();
	}

	switch(x) {
	case 152:	// cursor up
		wattrset(ry_win, LINE_NORMAL);
		print_rtty_line(qtc_ry_lines[actline-1], actline);
		if (actline > 1) {
		    actline--;
		}
		else {
		    if (qtc_ry_currline > 0) {
			actline = qtc_ry_currline;
		    }
		}
		wattrset(ry_win, LINE_CURRNORMAL);
		print_rtty_line(qtc_ry_lines[actline-1], actline);
		wattrset(ry_win, LINE_NORMAL);
		break;
	case 153:	// cursor down
		wattrset(ry_win, LINE_NORMAL);
		print_rtty_line(qtc_ry_lines[actline-1], actline);
		if (actline < qtc_ry_currline) {
		    actline++;
		}
		else {
		    actline = 1;
		}
		wattrset(ry_win, LINE_CURRNORMAL);
		print_rtty_line(qtc_ry_lines[actline-1], actline);
		wattrset(ry_win, LINE_NORMAL);
		break;
	case 18:	// CTRL-r
		for(j=0; j<12; j++) {
		    qtc_ry_lines[j].content[0] = '\0';
		    qtc_ry_lines[j].attr = 0;
		    mvwprintw(ry_win, (j+1), 1, "                                      ");
		}
		prevline = -1;
		actline = 1;
		qtc_ry_currline = 0;
		qtc_ry_copied = 0;
		break;
	case 19:	// CTRL-s  -  start capture
		qtc_ry_capture = 1;
		mvwprintw(qtcwin, 2, 11, "CAPTURE ON ");
		break;
	case 5:	// CTRL-e  -  end capture
		qtc_ry_capture = 0;
		mvwprintw(qtcwin, 2, 11, "CAPTURE OFF");
		break;
	case 10:	// ENTER  -  add to qtc
		if (qtc_ry_lines[actline-1].attr == 0) {
		    parse_ry_line(qtc_ry_lines[actline-1].content);
		    qtc_ry_lines[actline-1].attr = 1;
		}
		wattrset(ry_win, LINE_CURRNORMAL);
		print_rtty_line(qtc_ry_lines[actline-1], actline);
		wattrset(ry_win, LINE_NORMAL);
		break;
	}
	refreshp();
	if (x != 27) {
	    x = -1;
	}
	if (*qtccount > 0 && qtc_ry_copied == qtcreclist.count) {
	    qtc_ry_capture = 0;
	    mvwprintw(qtcwin, 2, 11, "CAPTURE OFF");
	}
    }
    hide_panel(ry_panel);
    hide_panel(ry_help_panel);

    curs_set(1);
    tactivefield = activefield;
    activefield = oactivefield;
    showfield(tactivefield);
    showfield(oactivefield);
}

void put_qtc() {

    char qtcdirstring[3][10] = {"", "Received", "Sent"};

<<<<<<< HEAD
    wattrset(qtcwin, line_normal);
    mvwprintw(qtcwin, 1, 19, "%s %2d QTC", qtcdirstring[qtccurrdirection], qtc_temp_obj->total);

    return 0;
=======
    wattrset(qtcwin, LINE_NORMAL);
    mvwprintw(qtcwin, 1, 19, "%s %2d QTC", qtcdirstring[qtccurrdirection],
	    qtc_temp_obj->total);

>>>>>>> 398e18f9
}

void replace_spaces(char *src, char *tempc) {
    int tsp, tdp;

    tsp = 0;
    tdp = 0;
    while(src[tsp] != '\0') {
	if (src[tsp] != ' ') {
	    tempc[tdp] = src[tsp];
	    tdp++;
	}
	else {
	    if (trxmode == DIGIMODE) {
		tempc[tdp] = '-';
	    }
	    else {
		tempc[tdp] = ' ';
	    }
	    tdp++;
	    while(src[tsp+1] == ' ') {
		tsp++;
	    }
	}
	tsp++;
    }
    tempc[tdp] = '\n';
    tdp++;
    tempc[tdp] = '\0';
}

void show_sendto_lines() {
    int i;

    wattrset(qtcwin, LINE_INVERTED);
    for(i=0; i<QTC_LINES; i++) {
	mvwprintw(qtcwin, i+3, 1, "                                 ");
    }

    wattrset(qtcwin, LINE_NORMAL);
    for(i=0; i<qtclist.count; i++) {
	mvwprintw(qtcwin, i+3, 4, "%s", qtclist.qtclines[i].qtc);
	if (qtclist.qtclines[i].sent == 1) {
	    mvwprintw(qtcwin, i+3, 30, "*");
	}
    }

    wattrset(qtcwin, LINE_NORMAL);
    for(i=qtclist.count; i<QTC_LINES; i++) {
	mvwprintw(qtcwin, i+3, 4, "                        ");
    }
    number_fields();
}

<<<<<<< HEAD
int recalc_qtclist() {
	if (qtccurrdirection == SEND) {
	    if (strlen(qtccallsign) > 0 && strcmp(qtccallsign, prevqtccall) != 0) {
		qtc_temp_obj = qtc_get(qtccallsign);
		*qtccount = genqtclist(qtccallsign, (10-(qtc_temp_obj->total)));
		show_sendto_lines();
		showfield(2);
		put_qtc();
	    }
	}
	strncpy(prevqtccall, qtccallsign, strlen(qtccallsign));
	prevqtccall[strlen(qtccallsign)] = '\0';

	return 0;
=======
void recalc_qtclist() {
    if (qtccurrdirection == SEND) {
	if (strlen(qtccallsign) > 0 && strcmp(qtccallsign, prevqtccall) != 0) {
	    qtc_temp_obj = qtc_get(qtccallsign);
	    *qtccount = genqtclist(qtccallsign, (10-(qtc_temp_obj->total)));
	    show_sendto_lines();
	    showfield(2);
	    put_qtc();
	}
    }
    strncpy(prevqtccall, qtccallsign, strlen(qtccallsign));
    prevqtccall[strlen(qtccallsign)] = '\0';
>>>>>>> 398e18f9
}
<|MERGE_RESOLUTION|>--- conflicted
+++ resolved
@@ -97,14 +97,10 @@
   QTCRECVBG,
 };
 
-<<<<<<< HEAD
-int sentqtc_p;
-=======
 #define LINE_INVERTED  		(COLOR_PAIR(QTCRECVINVLINE) | A_BOLD)
 #define LINE_CURRINVERTED 	(COLOR_PAIR(QTCRECVCURRLINE) | A_BOLD)
 #define LINE_CURRNORMAL  	(COLOR_PAIR(QTCRECVCURRLINE) | A_NORMAL)
 #define LINE_NORMAL  		(COLOR_PAIR(QTCRECVLINE) | A_NORMAL)
->>>>>>> 398e18f9
 
 WINDOW * qtcwin;
 PANEL * qtc_panel;
@@ -141,38 +137,19 @@
 };
 
 char * qtccallsign;
-<<<<<<< HEAD
-int * qtccount;
-int qtccurrdirection;
-=======
 int *qtccount;
 int qtccurrdirection;
 char qtchead[32];
->>>>>>> 398e18f9
 
 
 /* Init qtc panels and windows if needed, set used colorpairs */
 void init_qtc_panel() {
     static int qtcpanel_initialized = 0;
 
-<<<<<<< HEAD
-    memset(qtchead, '\0', 31);
-    memset(tempc, '\0', 39);
-    memset(reccommand, '\0', 99);
-    
-    capturing = 0;
-    last_rtty_line[0][0] = '\0'; last_rtty_line[1][0] = '\0';
-    init_pair(QTCRECVWINBG,   COLOR_BLUE,   COLOR_GREEN);
-    init_pair(QTCRECVLINE,    COLOR_WHITE,  COLOR_BLUE);
-    init_pair(QTCRECVINVLINE, COLOR_YELLOW, COLOR_CYAN);
-    init_pair(QTCRECVCURRLINE,COLOR_YELLOW, COLOR_MAGENTA);
-    init_pair(KEYERLINE,      COLOR_WHITE,  COLOR_BLACK);
-=======
     if (!qtcpanel_initialized) {
 	qtcwin = newwin(14, 75, 9, 2);
 	qtc_panel = new_panel(qtcwin);
 	hide_panel(qtc_panel);
->>>>>>> 398e18f9
 
 	ry_win = newwin(14, 40, 9, 37);
 	ry_panel = new_panel(ry_win);
@@ -184,77 +161,6 @@
 
 	qtcpanel_initialized = 1;
     }
-<<<<<<< HEAD
-    else if (strlen(lastcall) > 0) {
-	fill_qtc_callsign(direction, lastcall);
-    }
-
-    /* save the address of the direction variable */
-    qtccurrdirection = direction;
-
-    /* here are the mandatory steps, if the direction is RECV */
-    if (direction == RECV) {
-	/* if the callsign field is empty, or the callsign field had been changed in main window,
-	 * then it needs to clean up all received QTC info
-	 */
-	if (strcmp(qtcreclist.callsign, prevqtccall) != 0 || strlen(qtcreclist.callsign) == 0) {
-	    qtcreclist.count = 0;
-	    qtcreclist.serial = 0;
-	    qtcreclist.confirmed = 0;
-	    qtcreclist.sentcfmall = 0;
-	    for(i=0; i<10; i++) {
-		qtcreclist.qtclines[i].status = 0;
-		qtcreclist.qtclines[i].time[0] = '\0';
-		qtcreclist.qtclines[i].callsign[0] = '\0';
-		qtcreclist.qtclines[i].serial[0] = '\0';
-		qtcreclist.qtclines[i].receivedtime[0] = '\0';
-		qtcreclist.qtclines[i].confirmed = 0;
-	    }
-	    activefield = 0;
-	    curr_rtty_line = 0;
-	    qtc_ry_copied = 0;
-	    if (qtcrec_record == 1 && record_run > -1) {
-		strcpy(reccommand, "pkill -SIGINT -n ");
-		strcat(reccommand, qtcrec_record_command_shutdown);
-		system(reccommand);
-		record_run = -1;
-	    }
-	}
-	if (qtcreclist.count == 0) {
-	    activefield = 0;
-	    curr_rtty_line = 0;
-	}
-	/* save the previous qtc callsign */
-	strncpy(prevqtccall, qtcreclist.callsign, strlen(qtcreclist.callsign));
-	prevqtccall[strlen(qtcreclist.callsign)] = '\0';
-	qtccallsign = qtcreclist.callsign;
-	/* save the address of counter of receive QTC block */
-	qtccount = &qtcreclist.count;
-	/* set the QTC win header */
-        sprintf(qtchead, "QTC receive");
-    }
-    /* here are the mandatory steps, if the direction is SEND */
-    if (direction == SEND) {
-        /* if the callsign field in main window had been changed, it needs to clean up the qtc structure */
-	if (strcmp(qtclist.callsign, prevqtccall) != 0 || strlen(qtclist.callsign) == 0 || qtclist.count == 0) {
-	    qtc_temp_obj = qtc_get(qtclist.callsign);
-	    j = genqtclist(qtclist.callsign, (10-(qtc_temp_obj->total)));
-	    activefield = 0;
-	}
-	/* else just read the current counter */
-	else {
-	    j = qtclist.count;
-	}
-	/* save the current callsing to previous call variable */
-	strncpy(prevqtccall, qtclist.callsign, strlen(qtclist.callsign));
-	prevqtccall[strlen(qtclist.callsign)] = '\0';
-	qtccallsign = qtclist.callsign;
-	/* save the adress of counter of SEND qtc structure */
-	qtccount = &qtclist.count;
-	/* set the QTC win header */
-	sprintf(qtchead, "QTC send");
-    }
-=======
 
     init_pair(QTCRECVWINBG,   COLOR_BLUE,   COLOR_GREEN);
     init_pair(QTCRECVLINE,    COLOR_WHITE,  COLOR_BLUE);
@@ -262,7 +168,6 @@
     init_pair(QTCRECVCURRLINE,COLOR_YELLOW, COLOR_MAGENTA);
     init_pair(QTCRECVBG,      COLOR_BLUE,   COLOR_CYAN);
 }
->>>>>>> 398e18f9
 
 /* draw the panel content */
 void draw_qtc_panel(int direction) {
@@ -321,12 +226,8 @@
      * show the current CAPTURE MODE
      */
     if (qtccurrdirection == RECV && trxmode == DIGIMODE) {
-<<<<<<< HEAD
-	wattrset(qtcwin, line_inverted);
-=======
 
 	wattrset(qtcwin, LINE_INVERTED);
->>>>>>> 398e18f9
 	if (qtc_ry_capture == 0) {
 	    mvwprintw(qtcwin, 2, 11, "CAPTURE OFF");
 	}
@@ -648,29 +549,12 @@
 				    activefield+=3;	// go to next line exch field
 				    showfield(activefield-3);
 				}
-<<<<<<< HEAD
-			    }
-
-			    if (qtcreclist.count > 0 && qtcreclist.confirmed == qtcreclist.count) {
-				if (qtcreclist.sentcfmall == 0) {
-				    qtcreclist.sentcfmall = 1;
-				    if (log_recv_qtc_to_disk(nr_qsos) == 0) {
-				      if (qtcrec_record == 1 && record_run > -1) {
-					  strcpy(reccommand, "pkill -SIGINT -n ");
-					  strcat(reccommand, qtcrec_record_command_shutdown);
-					  system(reccommand);
-					  record_run = -1;
-				      }
-				      if (trxmode == DIGIMODE || trxmode == CWMODE) {
-					    sendmessage(qtc_recv_msgs[9]);
-=======
 				else {
 				    if (qtcreclist.qtclines[currqtc].confirmed == 0) {
 					qtcreclist.qtclines[currqtc].confirmed = 1;
 					qtcreclist.confirmed++;
 					if (trxmode == CWMODE) {
 					    sendmessage(qtc_recv_msgs[2]);
->>>>>>> 398e18f9
 					}
 					if (trxmode == SSBMODE) {
 					    play_file(qtc_phrecv_message[2]);
@@ -689,34 +573,6 @@
 			    if (trxmode == CWMODE) {
 				sendmessage(qtc_recv_msgs[7]);
 			    }
-<<<<<<< HEAD
-
-			    mvwprintw(qtcwin, activefield, 30, "*");
-			    qtclist.qtclines[activefield-3].flag = 1;
-			    // scroll down if not at end of qtclist:
-			    if (activefield-3 < (*qtccount-1)) {
-				wattrset(qtcwin, line_normal);
-				mvwprintw(qtcwin, activefield, 4, "%s", qtclist.qtclines[(activefield-3)].qtc);
-				activefield++;
-				wattrset(qtcwin, line_currinverted);
-				mvwprintw(qtcwin, activefield, 4, "%s", qtclist.qtclines[(activefield-3)].qtc);
-			    }
-			    if (qtclist.count > 0 && qtclist.totalsent == qtclist.count) {
-				wattrset(qtcwin, line_inverted);
-				mvwprintw(qtcwin, 2, 11, "CTRL+S to SAVE!");
-				refreshp();
-				show_help_msg(6);
-				// //if (log_send_qtc_to_disk(nr_qsos) == 0) {
-				    // //qtcreclist.sentcfmall = 1;
-				    // TODO
-				    // send 'CFM all' to station
-				    // // if (trxmode == DIGIMODE || trxmode == CWMODE) {
-					// // sendmessage(qtc_send_msgs[9]);
-				    // //}
-				    // TODO
-				// //}
-				// // x = 27;	// close the window
-=======
 			    if (trxmode == SSBMODE) {
 				play_file(qtc_phrecv_message[7]);
 			    }
@@ -726,7 +582,6 @@
 					currqtc+1, currqtc+1);
 				sendmessage(str);
 				g_free(str);
->>>>>>> 398e18f9
 			    }
 			}
 
@@ -751,21 +606,6 @@
 			if (qtclist.qtclines[activefield-3].sent == 0) {
 			    qtclist.qtclines[activefield-3].sent = 1;
 			    get_time();
-<<<<<<< HEAD
-			    strftime(timec, 40, "%d-%b-%y %H:%M", time_ptr);
-
-			    for(ql = 0; ql < (*qtccount); ql++) {
-				qtclist.qtclines[ql].sent = 1;
-				strncpy(qtclist.qtclines[ql].senttime, timec, 15);
-				qtclist.qtclines[ql].senttime[15] = '\0';
-				qtclist.totalsent++;
-
-				tempc[0] = '\0';
-				replace_spaces(qtclist.qtclines[ql].qtc, tempc);
-				strcat(tmess, tempc);
-				mvwprintw(qtcwin, ql+3, 30, "*");
-				qtclist.qtclines[ql].flag = 1;
-=======
 			    tempc[0] = '\0';
 			    strftime(tempc, 40, "%d-%b-%y %H:%M", time_ptr);
 			    strncpy(qtclist.qtclines[activefield-3].senttime, tempc, 15);
@@ -777,7 +617,6 @@
 			if (trxmode == CWMODE) {
 			    sendmessage(tempc);
 			}
->>>>>>> 398e18f9
 
 			mvwprintw(qtcwin, activefield, 30, "*");
 			qtclist.qtclines[activefield-3].flag = 1;
@@ -796,45 +635,6 @@
 			    show_help_msg(6);
 			}
 		    }
-<<<<<<< HEAD
-		    if (activefield == 0) {
-			if (qtcrec_record == 1 && record_run < 0) {
-			    strcpy(reccommand, qtcrec_record_command[0]);
-			    get_time();
-			    strftime(tempc, 60, "%y%m%d%H%M%S.wav", time_ptr);
-			    strcat(reccommand, tempc);
-			    strcat(reccommand, qtcrec_record_command[1]);
-			    record_run = system(reccommand);
-			}
-		    }
-		    if (activefield < 2) {
-			if (direction == RECV) {
-			    activefield++;
-			    showfield(activefield-1);
-			    showfield(activefield);
-			}
-		    }
-		    break;
-	  case 19:	// CTRL-S - save QTC
-		    if (qtccurrdirection == SEND && *qtccount > 0 && qtclist.totalsent == *qtccount) {
-			if (log_sent_qtc_to_disk(nr_qsos) == 0) {
-			    wattrset(qtcwin, line_inverted);
-			    mvwprintw(qtcwin, 2, 11, "QTC's have been saved!");
-			    prevqtccall[0] = '\0';
-			    qtccallsign[0] = '\0';
-			    refreshp();
-			    sleep(1);
-			    x = 27;	// close the window
-			}
-			//data_ready = 1;
-		    }
-		    if (qtccurrdirection == RECV && trxmode == DIGIMODE) {
-			qtc_ry_capture = 1;
-			wattr_get(qtcwin, &attributes, &cpair, NULL);
-			wattrset(qtcwin, line_inverted);
-			mvwprintw(qtcwin, 2, 11, "CAPTURE ON ");
-			wattrset(qtcwin, attributes);
-=======
 		}
 		if (activefield == 2) {
 		    if (direction == RECV &&
@@ -853,20 +653,8 @@
 			    start_qtc_recording();
 			}
 			activefield++;
->>>>>>> 398e18f9
 			showfield(activefield);
 		    }
-<<<<<<< HEAD
-		    break;
-	  case 5:	// CTRL-e  -  end capture
-		    if (qtccurrdirection == RECV && trxmode == DIGIMODE) {
-			qtc_ry_capture = 0;
-			wattr_get(qtcwin, &attributes, &cpair, NULL);
-			wattrset(qtcwin, line_inverted);
-			mvwprintw(qtcwin, 2, 11, "CAPTURE OFF");
-			wattrset(qtcwin, attributes);
-			showfield(activefield);
-=======
 		}
 		if (trxmode == DIGIMODE) {
 		    if (direction == SEND && (activefield == 0 || activefield == 2) && qtclist.totalsent == 0) {
@@ -904,7 +692,6 @@
 			write_keyer();
 			wattrset(qtcwin, LINE_INVERTED);
 			mvwprintw(qtcwin, 2, 11, "CTRL+S to SAVE!");
->>>>>>> 398e18f9
 			refreshp();
 			show_help_msg(6);
 
@@ -1109,62 +896,9 @@
 			    activefield--;
 			    showfield(activefield+1);
 			}
-<<<<<<< HEAD
-		    }
-		    curpos = 0;
-		    break;
-	  case 32:	// space
-		    if (DIRCLAUSE) {
-		        if (x == ' ' && direction == RECV) { 	// space at RECV mode
-			    if (activefield > 2) {
-			        if (activefield%3 == 2) {
-				    activefield -= 2;
-				    showfield(activefield+2);
-			        }
-			        else {
-				    activefield++;
-				    showfield(activefield-1);
-			        }
-			        showfield(activefield);
-			    }
-			    if (activefield == 2) {
-				if (direction == RECV &&
-				    strlen(qtcreclist.callsign) > 0 &&
-				    qtcreclist.serial > 0 &&
-				    qtcreclist.count > 0 &&
-				    qtcreclist.confirmed == 0
-				) {
-				    if (trxmode == CWMODE) {
-					sendmessage(qtc_recv_msgs[1]);
-				    }
-				    if (trxmode == SSBMODE) {
-					play_file(qtc_phrecv_message[1]);
-				    }
-				    if (qtcrec_record == 1 && record_run < 0) {
-					strcpy(reccommand, qtcrec_record_command[0]);
-					get_time();
-					strftime(tempc, 60, "%y%m%d%H%M%S.wav", time_ptr);
-					strcat(reccommand, tempc);
-					strcat(reccommand, qtcrec_record_command[1]);
-					record_run = system(reccommand);
-				    }
-				    activefield++;
-				    showfield(activefield);
-				}
-			    }
-			    if (activefield < 2) {
-				activefield++;
-				showfield(activefield-1);
-				showfield(activefield);
-			    }
-			}
-			else {
-			    modify_field(x);
-=======
 			else {		/* (activefield-3)%3 == 0) */
 			    activefield += 2;
 			    showfield(activefield-2);
->>>>>>> 398e18f9
 			}
 		    }
 		    showfield(activefield);
@@ -1334,18 +1068,6 @@
     char fieldval[16];
     int fi, winrow, qtcrow, posidx, stridx;
 
-<<<<<<< HEAD
-	memset(fieldval, '\0', 15);
-
-	posidx = 0;
-	if (activefield == 0 && (isalnum(pressed) || pressed == '/') && strlen(qtccallsign) < pos[0][2]-1) {
-	    qtccallsign[strlen(qtccallsign)-curpos] = pressed;
-	    if (curpos > 0) {
-		curpos--;
-	    }
-	    recalc_qtclist();
-	    showfield(0);
-=======
     memset(fieldval, '\0', 15);
 
     posidx = 0;
@@ -1353,7 +1075,6 @@
 	qtccallsign[strlen(qtccallsign)-curpos] = pressed;
 	if (curpos > 0) {
 	    curpos--;
->>>>>>> 398e18f9
 	}
 	recalc_qtclist();
 	showfield(0);
@@ -1364,34 +1085,6 @@
 	if (curpos > 0) {
 	    curpos--;
 	}
-<<<<<<< HEAD
-	else if (activefield == 2 && isdigit(pressed)) {
-	    sprintf(fieldval, "%d", (*qtccount)*10);
-	    fieldval[strlen(fieldval)-(1+curpos)] = pressed;
-	    if (curpos > 0) {
-		curpos--;
-	    }
-	    if(strlen(fieldval) <= pos[2][2] && atoi(fieldval) <= 10) {
-	      qtc_temp_obj = qtc_get(qtccallsign);
-	      if (qtccurrdirection == SEND) {
-		    if (*qtccount != atoi(fieldval)) {
-			if ((atoi(fieldval) + (qtc_temp_obj->total)) >= 10) {
-			    sprintf(fieldval, "%d", (10 - (qtc_temp_obj->total)));
-			}
-			*qtccount = genqtclist(qtccallsign, atoi(fieldval));
-			show_sendto_lines();
-			put_qtc();
-		    }
-	      }
-	      if (qtccurrdirection == RECV) {
-		  if ((atoi(fieldval) + (qtc_temp_obj->total)) >= 10) {
-		      sprintf(fieldval, "%d", (10 - (qtc_temp_obj->total)));
-		  }
-		  *qtccount = atoi(fieldval);
-	      }
-	      number_fields();
-	      showfield(2);
-=======
 	if(strlen(fieldval) <= pos[1][2]) {
 	    qtcreclist.serial = atoi(fieldval);
 	    showfield(1);
@@ -1420,7 +1113,6 @@
 		    sprintf(fieldval, "%d", (10 - (qtc_temp_obj->total)));
 		}
 		*qtccount = atoi(fieldval);
->>>>>>> 398e18f9
 	    }
 	    number_fields();
 	    showfield(2);
@@ -1466,27 +1158,11 @@
 	    if (curpos > 0) {
 		curpos--;
 	    }
-<<<<<<< HEAD
-	    if ( ( ( (stridx == 0 || stridx == 2) && (isdigit(pressed) || pressed == '?') ) || stridx == 1) && strlen(fieldval) < pos[posidx][2]) {
-	      fieldval[strlen(fieldval)-curpos] = pressed;
-		switch(stridx) {
-		    case 0: strcpy(qtcreclist.qtclines[qtcrow].time, fieldval);
-			    break;
-		    case 1: strcpy(qtcreclist.qtclines[qtcrow].callsign, fieldval);
-			    break;
-		    case 2: strcpy(qtcreclist.qtclines[qtcrow].serial, fieldval);
-			    break;
-		}
-		if (curpos > 0) {
-		    curpos--;
-		}
-=======
 	    showfield(activefield);
 	    if (stridx == 0 && strlen(fieldval) == pos[posidx][2] && activefield <= 32) {	// auto TAB if curr field is QTC time, and len is 4
 		curpos = 0;
 		activefield++;
 		showfield(activefield-1);
->>>>>>> 398e18f9
 		showfield(activefield);
 	    }
 	}
@@ -1518,16 +1194,6 @@
 	    qtcreclist.serial = atoi(fieldval);
 	    showfield(1);
 	}
-<<<<<<< HEAD
-	else if (activefield == 2) {
-	    sprintf(fieldval, "%d", *qtccount);
-	    if(strlen(fieldval) > 0) {
-	      //sprintf(fieldval, "%d", *qtccount/10);
-	      shift_left(fieldval, dir);
-	      *qtccount = atoi(fieldval);
-	      showfield(2);
-	    }
-=======
     }
     else if (activefield == 2) {
 	sprintf(fieldval, "%d", *qtccount);
@@ -1553,23 +1219,8 @@
 	case 2:
 	    sprintf(fieldval, "%s", qtcreclist.qtclines[qtcrow].serial);
 	    break;
->>>>>>> 398e18f9
-	}
-
-<<<<<<< HEAD
-	    if (strlen(fieldval) > 0) {
-		shift_left(fieldval, dir);
-		fieldval[strlen(fieldval)] = '\0';
-		switch(stridx) {
-		    case 0: strcpy(qtcreclist.qtclines[qtcrow].time, fieldval);
-			    break;
-		    case 1: strcpy(qtcreclist.qtclines[qtcrow].callsign, fieldval);
-			    break;
-		    case 2: strcpy(qtcreclist.qtclines[qtcrow].serial, fieldval);
-			    break;
-		}
-		showfield(activefield);
-=======
+	}
+
 	if (strlen(fieldval) > 0) {
 	    shift_left(fieldval, dir);
 	    fieldval[strlen(fieldval)] = '\0';
@@ -1583,7 +1234,6 @@
 	    case 2:
 		strcpy(qtcreclist.qtclines[qtcrow].serial, fieldval);
 		break;
->>>>>>> 398e18f9
 	    }
 	    showfield(activefield);
 	}
@@ -1693,12 +1343,7 @@
 
     clear_help_block();
 
-
-<<<<<<< HEAD
-    wattrset(qtcwin, line_currinverted);
-=======
     wattrset(qtcwin, LINE_CURRINVERTED);
->>>>>>> 398e18f9
     if (qtccurrdirection == RECV) {
         if (trxmode == DIGIMODE && qtccurrdirection == RECV) {
 	    currqtc = ((activefield-3)/3);
@@ -2047,17 +1692,10 @@
 
     char qtcdirstring[3][10] = {"", "Received", "Sent"};
 
-<<<<<<< HEAD
-    wattrset(qtcwin, line_normal);
-    mvwprintw(qtcwin, 1, 19, "%s %2d QTC", qtcdirstring[qtccurrdirection], qtc_temp_obj->total);
-
-    return 0;
-=======
     wattrset(qtcwin, LINE_NORMAL);
     mvwprintw(qtcwin, 1, 19, "%s %2d QTC", qtcdirstring[qtccurrdirection],
 	    qtc_temp_obj->total);
 
->>>>>>> 398e18f9
 }
 
 void replace_spaces(char *src, char *tempc) {
@@ -2112,22 +1750,6 @@
     number_fields();
 }
 
-<<<<<<< HEAD
-int recalc_qtclist() {
-	if (qtccurrdirection == SEND) {
-	    if (strlen(qtccallsign) > 0 && strcmp(qtccallsign, prevqtccall) != 0) {
-		qtc_temp_obj = qtc_get(qtccallsign);
-		*qtccount = genqtclist(qtccallsign, (10-(qtc_temp_obj->total)));
-		show_sendto_lines();
-		showfield(2);
-		put_qtc();
-	    }
-	}
-	strncpy(prevqtccall, qtccallsign, strlen(qtccallsign));
-	prevqtccall[strlen(qtccallsign)] = '\0';
-
-	return 0;
-=======
 void recalc_qtclist() {
     if (qtccurrdirection == SEND) {
 	if (strlen(qtccallsign) > 0 && strcmp(qtccallsign, prevqtccall) != 0) {
@@ -2140,5 +1762,4 @@
     }
     strncpy(prevqtccall, qtccallsign, strlen(qtccallsign));
     prevqtccall[strlen(qtccallsign)] = '\0';
->>>>>>> 398e18f9
-}
+}
