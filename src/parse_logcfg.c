/*
* Tlf - contest logging program for amateur radio operators
* Copyright (C) 2001-2002-2003-2004 Rein Couperus <pa0rct@amsat.org>
* 		2011-2020           Thomas Beierlein <tb@forth-ev.de>
* 		2013 		    Fred DH5FS
*               2013-2016           Ervin Hegedus - HA2OS <airween@gmail.com>
*
* This program is free software; you can redistribute it and/or modify
* it under the terms of the GNU General Public License as published by
* the Free Software Foundation; either version 2 of the License, or
* (at your option) any later version.
*
* This program is distributed in the hope that it will be useful,
* but WITHOUT ANY WARRANTY; without even the implied warranty of
* MERCHANTABILITY or FITNESS FOR A PARTICULAR PURPOSE.  See the
* GNU General Public License for more details.
*
* You should have received a copy of the GNU General Public License
* along with this program; if not, write to the Free Software
* Foundation, Inc., 51 Franklin Street, Fifth Floor, Boston, MA  02110-1301 USA
*/

#include <ctype.h>
#include <fcntl.h>
#include <hamlib/rig.h>
#include <stdlib.h>
#include <string.h>
#include <stdbool.h>
#include <unistd.h>
#include <errno.h>

#include "audio.h"
#include "bandmap.h"
#include "bands.h"
#include "cabrillo_utils.h"
#include "change_rst.h"
#include "fldigixmlrpc.h"
#include "globalvars.h"
#include "getctydata.h"
#include "getexchange.h"
#include "getpx.h"
#include "getwwv.h"
#include "ignore_unused.h"
#include "lancode.h"
#include "utils.h"
#include "parse_logcfg.h"
#include "qtcvars.h"		// Includes globalvars.h
#include "setcontest.h"
#include "set_tone.h"
#include "startmsg.h"
#include "tlf_curses.h"
#include "searchlog.h"
<<<<<<< HEAD
#include "rust.h"
=======
#include "tlf.h"
>>>>>>> d3ab00d7

bool exist_in_country_list();

void KeywordNotSupported(const char *keyword);
void ParameterNeeded(const char *keyword);
void ParameterUnexpected(const char *keyword);
void WrongFormat(const char *keyword);
void WrongFormat_details(const char *keyword, const char *details);

char *error_details = NULL;

#define LOGCFG_DAT_FILE    "logcfg.dat"

int read_logcfg(void) {

    static char defltconf[] = PACKAGE_DATA_DIR "/" LOGCFG_DAT_FILE;
    FILE *fp;

    if (config_file != NULL) {
	fp = fopen(config_file, "r");
	if (fp == NULL) {
	    showstring("Error opening config file: ", config_file);
	    return PARSE_ERROR;
	}
    } else {
	config_file = g_strdup(LOGCFG_DAT_FILE);

	if (access(config_file, R_OK) == -1) {
	    showmsg("No logcfg.dat found. Copying default config file.");
	    showmsg("Please adapt the settings to your needs.");
	    char *cmd = g_strdup_printf("cp %s %s", defltconf,
					LOGCFG_DAT_FILE);
	    IGNORE(system(cmd));
	    g_free(cmd);
	    sleep(2);
	}
	if ((fp = fopen(config_file, "r")) == NULL) {
	    showmsg("Error opening logcfg.dat file.");
	    return PARSE_ERROR;
	}

    }
    showstring("Reading config file:", config_file);

    sound_setup_default();
    int status = parse_configfile(fp);
    fclose(fp);

    return status;
}

static bool isCommentLine(char *buffer) {
    return buffer[0] == 0 || buffer[0] == '#' || buffer[0] == ';';
}

int parse_configfile(FILE *fp) {
    int status = PARSE_OK;
    char *buffer = NULL;
    size_t buffer_len;
    ssize_t read;

    while ((read = getline(&buffer, &buffer_len, fp)) != -1) {
	if (buffer_len > 0) {
	    if (errno == ENOMEM) {
		fprintf(stderr, "Error in: %s:%d", __FILE__, __LINE__);
		perror("RuntimeError: ");
		exit(EXIT_FAILURE);
	    }

	    g_strchug(buffer);              // remove leading space
	    if (isCommentLine(buffer)) {    // skip comments and empty lines
		continue;
	    }

	    status = parse_logcfg(buffer);
	    if (status != PARSE_OK) {
		break;
	    }
	}
    }

    if (buffer != NULL)
	free(buffer);
    return status;
}

/** convert band string into index number (0..NBANDS-2) */
// note: NBANDS-1 is the OOB
int getidxbybandstr(char *confband) {
    char buf[8];

    g_strchomp(confband);

    for (int i = 0; i < NBANDS - 1; i++) {
	strcpy(buf, band[i]);
	if (strcmp(confband, g_strchug(buf)) == 0) {
	    return i;
	}
    }
    return -1;
}

static void str_toupper(char *str) {
    for (char *p = str; *p; ++p) {
	*p = g_ascii_toupper(*p);
    }
}

////////////////////
// global variables for matcher functions:
GMatchInfo *match_info;
const char *parameter;

static int parse_int(const char *string, gint64 min, gint64 max, int *result) {

    gchar *str = g_strdup(string);
    g_strstrip(str);

    if (str[0] == 0) {  // empty input
	g_free(str);
	return PARSE_INVALID_INTEGER;
    }

    gchar *end_ptr = NULL;
    errno = 0;
    gint64 value = g_ascii_strtoll(str, &end_ptr, 10);

    if ((errno != 0 && errno != ERANGE)
	    || end_ptr == NULL || *end_ptr != 0) {

	g_free(str);
	return PARSE_INVALID_INTEGER;
    }

    g_free(str);

    if (errno == ERANGE || value < min || value > max) {
	return PARSE_INTEGER_OUT_OF_RANGE;
    }

    *result = (int)value;
    return PARSE_OK;
}

static int parse_bool(const char *string, bool *result) {

    gchar *str = NULL;
    if (string != NULL) {
	str = g_strdup(string);
	g_strstrip(str);
	str_toupper(str);   // normalize to upper case
    }

    bool value;

    if (str == NULL || str[0] == 0 // no or empty input is true
	    || strcmp(str, "TRUE") == 0
	    || strcmp(str, "YES") == 0
	    || strcmp(str, "ON") == 0) {
	value = true;
    } else if (strcmp(str, "FALSE") == 0
	       || strcmp(str, "NO") == 0
	       || strcmp(str, "OFF") == 0) {
	value = false;
    } else {
	g_free(str);
	return PARSE_WRONG_PARAMETER;
    }

    g_free(str);

    *result = value;
    return PARSE_OK;
}

int cfg_bool(const cfg_arg_t arg) {
    return parse_bool(parameter, arg.bool_p);
}

int cfg_contest_bool(const cfg_arg_t arg) {
    return parse_bool(parameter, (bool *)((char *)contest + arg.offset));
}

int cfg_int_const(const cfg_arg_t arg) {
    *arg.int_p  = arg.int_value;
    return PARSE_OK;
}

int cfg_integer(const cfg_arg_t arg) {
    return parse_int(parameter, (gint64)arg.min, (gint64)arg.max, arg.int_p);
}

//
// static: char_p, size > 0, base not used
// dynamic: char_pp, size optional, base optional
// message: msg, size > 0, base used
//
int cfg_string(const cfg_arg_t arg) {
    gchar *index = g_match_info_fetch(match_info, 1);
    int n = 0;
    if (NULL != index) {
	n = atoi(index);    // use provided index
	g_free(index);
    }

    char *str = g_strdup(parameter);
    // chomp/strip
    if (arg.chomp) {
	g_strchomp(str);
    }
    if (arg.strip) {
	g_strstrip(str);
    }
    // check length
    if (arg.size > 0 && strlen(str) >= arg.size) {
	g_free(str);
	return PARSE_STRING_TOO_LONG;
    }
    // replace trailing newline with a space
    if (arg.nl_to_space) {
	char *nl = strrchr(str, '\n');
	if (nl) {
	    *nl = ' ';
	}
    }

    // store value
    switch (arg.string_type) {
	case STATIC:
	    g_strlcpy(arg.char_p, str, arg.size);
	    g_free(str);
	    break;
	case MESSAGE:
	    g_strlcpy(arg.msg[arg.base + n], str, arg.size);
	    g_free(str);
	    break;
	case DYNAMIC:
	    if (arg.char_pp[arg.base + n] != NULL) {
		g_free(arg.char_pp[arg.base + n]);
	    }
	    arg.char_pp[arg.base + n] = str;
    }
    return PARSE_OK;
}

static int cfg_telnetport(const cfg_arg_t arg) {
    int rc = cfg_integer((cfg_arg_t) {.int_p = &portnum, .min = 1, .max = INT32_MAX});
    if (rc != PARSE_OK) {
	return rc;
    }
    packetinterface = TELNET_INTERFACE;
    return PARSE_OK;
}

// define colors: GREEN (header), CYAN (windows), WHITE (log win),
//  MAGENTA (marker / dupes), BLUE (input field) and YELLOW (window frames)
static int cfg_tlfcolor(const cfg_arg_t arg) {
    gchar *index = g_match_info_fetch(match_info, 1);
    int n = atoi(index);    // get index (1..6)
    g_free(index);

    int rc = PARSE_OK;
    char *str = g_strdup(parameter);
    g_strstrip(str);

    if (strlen(str) == 2 && isdigit(str[0]) && isdigit(str[1])) {
	if (n >= 2) {
	    ++n; // skip RED
	}
	tlfcolors[n][0] = str[0] - '0';
	tlfcolors[n][1] = str[1] - '0';
    } else {
	error_details = g_strdup("must be a 2 digit octal number");
	rc = PARSE_WRONG_PARAMETER;
    }

    g_free(str);

    return rc;
}

// returns 0 on error
static unsigned int parse_frequency(char *input) {
    char *value = g_strdup(input);
    str_toupper(value);     // normalize to upper case
    /* must be digits and an optional K suffix */
    if (!g_regex_match_simple("^\\s*[0-9]+K?\\s*$",
			      value, (GRegexCompileFlags)0, (GRegexMatchFlags)0)) {
	g_free(value);
	return 0;
    }

    int freq = atoi(value);
    if (strchr(value, 'K') != NULL) {
	freq *= 1000;
    }

    g_free(value);
    return freq;
}

static int cfg_band(const cfg_arg_t arg) {
    gchar *index = g_match_info_fetch(match_info, 1);
    int band = atoi(index);
    int bi = bandnr2index(band);     // get band index
    g_free(index);

    if (bi == BANDINDEX_OOB) {
	error_details = g_strdup("invalid band");
	return PARSE_ERROR;
    }

    int rc = PARSE_OK;
    char **fields = g_strsplit(parameter, ",", 4);
    unsigned int values[4];
    for (int i  = 0; i < 4 && rc == PARSE_OK; ++i) {
	if (fields[i] == NULL) {
	    error_details = g_strdup("too few arguments");
	    rc = PARSE_WRONG_PARAMETER;
	    break;
	}
	values[i] = parse_frequency(fields[i]);
	if (values[i] == 0) {
	    error_details = g_strdup_printf("invalid frequency %s", fields[i]);
	    rc = PARSE_WRONG_PARAMETER;
	}
	// values may not be decreasing
	else if (i > 0 && values[i] < values[i - 1]) {
	    error_details = g_strdup_printf("wrong frequency %s", fields[i]);
	    rc = PARSE_WRONG_PARAMETER;
	}
    }

    if (rc == PARSE_OK) {
	bandcorner[bi][0] = values[0];
	cwcorner[bi] = values[1];
	ssbcorner[bi] = values[2];
	bandcorner[bi][1] = values[3];
    }

    g_strfreev(fields);

    return rc;
}

static int cfg_call(const cfg_arg_t arg) {
    int rc = cfg_string((cfg_arg_t) {
	.char_p = my.call, .size = sizeof(my.call),
	.strip = true, .string_type = STATIC
    });
    if (rc != PARSE_OK) {
	return rc;
    }
    if (strlen(my.call) <= 2) {
	error_details = g_strdup("too short");
	return PARSE_WRONG_PARAMETER;
    }

    str_toupper(my.call);

    return PARSE_OK;
}

static int cfg_contest(const cfg_arg_t arg) {
    char contest[41];
    int rc = cfg_string((cfg_arg_t) {
	.char_p = contest, .size = 40, .strip = true, .string_type = STATIC
    });
    if (rc != PARSE_OK) {
	return rc;
    }
    setcontest(contest);
    return PARSE_OK;
}

static int cfg_operating_mode(const cfg_arg_t arg) {
    char *str = g_ascii_strup(parameter, -1);
    g_strstrip(str);

    if (strcmp(str, "CQ") == 0) {
	cqmode = CQ;
    } else if (strcmp(str, "S&P") == 0) {
	cqmode = S_P;
    } else {
	g_free(str);
	error_details = g_strdup("must be CQ or S&P");
	return PARSE_WRONG_PARAMETER;
    }

    g_free(str);
    return PARSE_OK;
}

static int cfg_bandoutput(const cfg_arg_t arg) {
    char *str = g_strdup(parameter);
    g_strstrip(str);

    int rc = PARSE_OK;

    if (g_regex_match_simple("^\\d{10}$", str, G_REGEX_CASELESS,
			     (GRegexMatchFlags)0)) {
	use_bandoutput = 1;
	for (int i = 0; i <= 9; i++) {	// 10x
	    bandindexarray[i] = str[i] - '0';
	}
    } else {
	error_details = g_strdup_printf("must be %d digits", NBANDS);
	rc = PARSE_WRONG_PARAMETER;
    }

    g_free(str);

    return rc;
}

static int cfg_n_points(const cfg_arg_t arg) {
    gchar *keyword = g_match_info_fetch(match_info, 0);

    if (g_str_has_prefix(keyword, "ONE")) {
	contest->points.type = FIXED;
	contest->points.point = 1;
    } else if (g_str_has_prefix(keyword, "TWO")) {
	contest->points.type = FIXED;
	contest->points.point = 2;
    } else if (g_str_has_prefix(keyword, "THREE")) {
	contest->points.type = FIXED;
	contest->points.point = 3;
    }

    g_free(keyword);

    return PARSE_OK;
}

static int cfg_bandmap(const cfg_arg_t arg) {
    cluster = MAP;

    /* init bandmap filtering */
    bm_config.allband = true;
    bm_config.allmode = true;
    bm_config.showdupes = true;
    bm_config.skipdupes = false;
    bm_config.lifetime = 900;
    bm_config.onlymults = false;
    bm_config.show_out_of_band = false;

    /* Allow configuration of bandmap display if keyword
     * is followed by a '='
     * Parameter format is BANDMAP=<xxx>,<number>
     * <xxx> - string parsed for the letters B, M, D and S
     * <number> - spot lifetime in seconds (>=30)
     */
    if (parameter != NULL) {
	char **bm_fields = g_strsplit(parameter, ",", 2);
	if (bm_fields[0] != NULL) {
	    char *ptr = bm_fields[0];
	    while (*ptr != '\0') {
		switch (*ptr++) {
		    case 'B': bm_config.allband = false;
			break;
		    case 'M': bm_config.allmode = false;
			break;
		    case 'D': bm_config.showdupes = false;
			break;
		    case 'S': bm_config.skipdupes = true;
			break;
		    case 'O': bm_config.onlymults = true;
			break;
		    case 'X': bm_config.show_out_of_band = true;
			break;
		    default:
			break;
		}
	    }
	}

	if (bm_fields[1] != NULL) {
	    int lifetime;
	    g_strstrip(bm_fields[1]);
	    lifetime = atoi(bm_fields[1]);
	    if (lifetime >= 30)
		/* aging called each second */
		bm_config.lifetime = lifetime;
	}

	g_strfreev(bm_fields);
    }

    return PARSE_OK;
}

static int cfg_cwspeed(const cfg_arg_t arg) {
    int value = 0;	/* avoid warning about uninitialized variables */
    int rc = cfg_integer((cfg_arg_t) {.int_p = &value, .min = 6, .max = 60});
    if (rc != PARSE_OK) {
	return rc;
    }
    SetCWSpeed(value);
    return PARSE_OK;
}

static int cfg_cwtone(const cfg_arg_t arg) {
    int value = 0;	/* avoid warning about uninitialized variables */
    int rc = cfg_integer((cfg_arg_t) {.int_p = &value, .min = 0, .max = 999});
    if (rc != PARSE_OK) {
	return rc;
    }
    init_tone(value);
    return PARSE_OK;
}

static int cfg_sunspots(const cfg_arg_t arg) {
    int value = 0;	/* avoid warning about uninitialized variables */
    int rc = cfg_integer((cfg_arg_t) {.int_p = &value, .min = 0, .max = 1000});
    if (rc != PARSE_OK) {
	return rc;
    }
    wwv_set_r(value);
    return PARSE_OK;
}

static int cfg_sfi(const cfg_arg_t arg) {
    int value = 0;	/* avoid warning about uninitialized variables */
    int rc = cfg_integer((cfg_arg_t) {.int_p = &value, .min = 0, .max = 1000});
    if (rc != PARSE_OK) {
	return rc;
    }
    wwv_set_sfi(value);
    return PARSE_OK;
}

static int cfg_tncport(const cfg_arg_t arg) {

    strncpy(tncportname, parameter, 39);

    packetinterface = TNC_INTERFACE;
    return PARSE_OK;
}

static int cfg_addnode(const cfg_arg_t arg) {
    if (nodes >= MAXNODES) {
	error_details = g_strdup_printf("max %d nodes allowed", MAXNODES);
	return PARSE_WRONG_PARAMETER;
    }
    /* split host name and port number, separated by colon */
    char **an_fields;
    an_fields = g_strsplit(parameter, ":", 2);
    /* copy host name */
    g_strlcpy(bc_hostaddress[nodes], g_strchomp(an_fields[0]),
	      sizeof(bc_hostaddress[0]));
    if (an_fields[1] != NULL) {
	/* copy host port, if found */
	g_strlcpy(bc_hostservice[nodes], g_strchomp(an_fields[1]),
		  sizeof(bc_hostservice[0]));
    }
    g_strfreev(an_fields);

    nodes++;
    lan_active = true;

    return PARSE_OK;
}

static int cfg_thisnode(const cfg_arg_t arg) {
    char *str = g_ascii_strup(parameter, -1);
    g_strstrip(str);

    if (strlen(str) != 1 || str[0] < 'A' || str[0] > 'A' + MAXNODES) {
	g_free(str);
	error_details = g_strdup_printf("name is A..%c", 'A' + MAXNODES - 1);
	return PARSE_WRONG_PARAMETER;
    }

    thisnode = str[0];

    g_free(str);
    return PARSE_OK;
}

static int cfg_mult_list(const cfg_arg_t arg) {
    int rc = cfg_string((cfg_arg_t) {
	.char_p = multsfile, .size = 80, .strip = true, .string_type = STATIC
    });
    if (rc != PARSE_OK) {
	return rc;
    }
    multlist = 1;
    return PARSE_OK;
}

static int cfg_markers(const cfg_arg_t arg) {
    int rc = cfg_string((cfg_arg_t) {
	.char_p = markerfile, .size = 120, .strip = true, .string_type = STATIC
    });
    if (rc != PARSE_OK) {
	return rc;
    }

    gchar *type = g_match_info_fetch(match_info, 1);
    if (strcmp(type, "") == 0) {
	xplanet = MARKER_ALL;
    } else if (strcmp(type, "DOT") == 0) {
	xplanet = MARKER_DOTS;
    } else if (strcmp(type, "CALL") == 0) {
	xplanet = MARKER_CALLS;
    }
    g_free(type);
    return PARSE_OK;
}

static int cfg_dx_n_sections(const cfg_arg_t arg) {
    dx_arrlsections = true;
    setcontest(whichcontest);
    return PARSE_OK;
}

static int cfg_countrylist(const cfg_arg_t arg) {
    char *buffer = NULL;
    size_t buffer_len = 2000;
    ssize_t read;
    char *country_list_raw = NULL;  // will point somewhere into buffer
    FILE *fp;

    /* First of all we are checking if the parameter <xxx> in
    COUNTRYLIST=<xxx> is a file name.  If it is we start
    parsing the file. If we  find a line starting with our
    case insensitive contest name, we copy the countries from
    that line into country_list_raw.
    If the input was not a file name we directly copy it into
    country_list_raw (must not have a preceding contest name). */

    buffer = (char *)calloc(buffer_len, sizeof(char));
    g_strlcpy(buffer, parameter, buffer_len);
    g_strchomp(buffer);	/* drop trailing whitespace */

    printf("%s\n", buffer);
    if ((fp = fopen(buffer, "r")) != NULL) {
	char *prefix = g_strdup_printf("%s:", whichcontest);

	while ((read = getline(&buffer, &buffer_len, fp)) != -1) {
	    if (buffer_len > 0) {
		if (errno == ENOMEM) {
		    fprintf(stderr, "Error in: %s:%d\n", __FILE__, __LINE__);
		    perror("RuntimeError: ");
		    exit(EXIT_FAILURE);
		}
		g_strstrip(buffer);   /* no leading/trailing whitespace*/

		/* accept only a line starting with the contest name
		* (CONTEST=) followed by ':' */
		if (strncasecmp(buffer, prefix, strlen(prefix)) == 0) {
		    country_list_raw = buffer + strlen(prefix); // skip prefix
		    break;
		}
	    }
	}

	g_free(prefix);
	fclose(fp);

    } else {	/* not a file */
        char *colon = strchr(buffer, ':');
        if (colon != NULL) {
            country_list_raw = colon + 1;   // skip optional contest name
        } else {
            country_list_raw = buffer;
        }
    }

    if (country_list_raw == NULL) {
	return PARSE_WRONG_PARAMETER;   // e.g. in case of no match in file
    }

    /* parse the country_list_raw string into an array
     * (countrylist) for future use. */

    char *tk_ptr = strtok(country_list_raw, ",");
    int counter = 0;

    memset(countrylist, 0, sizeof(countrylist));

    while (tk_ptr) {
	char *prefix = g_strdup(tk_ptr);
	g_strstrip(prefix);
	if (strlen(prefix) >= sizeof(countrylist[0])) {
	    error_details = g_strdup_printf("prefix too long (%s)", prefix);
	    g_free(prefix);
	    return PARSE_WRONG_PARAMETER;
	}

	strcpy(countrylist[counter], prefix);
	g_free(prefix);

	tk_ptr = strtok(NULL, ",");
	counter++;

	if (counter == G_N_ELEMENTS(countrylist)) {
	    error_details = g_strdup("too many prefixes");
	    return PARSE_WRONG_PARAMETER;
	}
    }

    /* on which multiplier side of the rules we are */
    getpx(my.call);
    mult_side = exist_in_country_list();
    setcontest(whichcontest);
    if(buffer != NULL)
        free(buffer);

    return PARSE_OK;
}

static int cfg_continentlist(const cfg_arg_t arg) {
    char *buffer = NULL;
    size_t buffer_len = 2000;
    int read;
    char *cont_multiplier_list = NULL;  // will point somewhere into buffer
    FILE *fp;

    /*
       CONTINENTLIST   (in file or listed in logcfg.dat)
       First of all we are checking if inserted data in
       CONTINENTLIST= is a file name.  If it is we start
       parsing the file. If we got our case insensitive contest name,
       we copy the multipliers from it into multipliers_list.
       If the input was not a file name we directly copy it into
       cont_multiplier_list (must not have a preceding contest name).
       The last step is to parse the multipliers_list into an array
       (continent_multiplier_list) for future use.
    */
    buffer = (char *)calloc(buffer_len, sizeof(char));
    g_strlcpy(buffer, parameter, buffer_len);
    g_strchomp(buffer);	/* drop trailing whitespace */

    if ((fp = fopen(buffer, "r")) != NULL) {
	char *prefix = g_strdup_printf("%s:", whichcontest);
	while ((read = getline(&buffer, &buffer_len, fp)) != -1) {
	    if (buffer_len > 0) {
		if (errno == ENOMEM) {
		    fprintf(stderr, "Error in: %s:%d", __FILE__, __LINE__);
		    perror("RuntimeError: ");
		    exit(EXIT_FAILURE);
		}
		g_strstrip(buffer);   /* no leading/trailing whitespace*/
		/* accept only a line starting with the contest name
		* (CONTEST=) followed by ':' */
		if (strncasecmp(buffer, prefix, strlen(prefix)) == 0) {
		    cont_multiplier_list = buffer + strlen(prefix); // skip prefix
		    break;
		}
	    }
	}

	g_free(prefix);
	fclose(fp);
    } else {	/* not a file */
	char *colon = index(buffer, ':');
	if (colon != NULL) {
	    cont_multiplier_list = colon + 1;   // skip optional contest name
	} else {
	    cont_multiplier_list = buffer;
	}
    }

    if (cont_multiplier_list == NULL) {
	return PARSE_WRONG_PARAMETER;   // e.g. in case of no match in file
    }

    /* parse the cont_multiplier_list string into an array
     * (continent_multiplier_list) for future use. */

    char *tk_ptr = strtok(cont_multiplier_list, ",");
    int counter = 0;

    memset(continent_multiplier_list, 0, sizeof(continent_multiplier_list));

    while (tk_ptr) {
	char *entry = g_strdup(tk_ptr);
	g_strstrip(entry);
	if (strlen(entry) >= sizeof(continent_multiplier_list[0])) {
	    error_details = g_strdup_printf("entry too long (%s)", entry);
	    g_free(entry);
	    return PARSE_WRONG_PARAMETER;
	}

	strcpy(continent_multiplier_list[counter], entry);
	g_free(entry);

	tk_ptr = strtok(NULL, ",");
	counter++;

	if (counter == G_N_ELEMENTS(continent_multiplier_list)) {
	    error_details = g_strdup("too many continents");
	    return PARSE_WRONG_PARAMETER;
	}
    }

    setcontest(whichcontest);
    if (buffer != NULL)
        free(buffer);
    return PARSE_OK;
}

static int cfg_country_list_only(const cfg_arg_t arg) {
    countrylist_only = true;
    if (mult_side) {
	countrylist_only = false;
    }
    return PARSE_OK;
}

static int cfg_bandweight_points(const cfg_arg_t arg) {
    static char bwp_params_list[50] = "";
    int bandindex = -1;

    if (strlen(bwp_params_list) == 0) {
	g_strlcpy(bwp_params_list, parameter, sizeof(bwp_params_list));
	g_strchomp(bwp_params_list);
    }

    char *tk_ptr = strtok(bwp_params_list, ";:,");
    if (tk_ptr != NULL) {
	while (tk_ptr) {

	    bandindex = getidxbybandstr(g_strchomp(tk_ptr));
	    tk_ptr = strtok(NULL, ";:,");
	    if (tk_ptr != NULL && bandindex >= 0) {
		bandweight_points[bandindex] = atoi(tk_ptr);
	    }
	    tk_ptr = strtok(NULL, ";:,");
	}
    }
    return PARSE_OK;
}

static int cfg_bandweight_multis(const cfg_arg_t arg) {
    static char bwm_params_list[50] = "";
    int bandindex = -1;

    if (strlen(bwm_params_list) == 0) {
	g_strlcpy(bwm_params_list, parameter, sizeof(bwm_params_list));
	g_strchomp(bwm_params_list);
    }

    char *tk_ptr = strtok(bwm_params_list, ";:,");
    if (tk_ptr != NULL) {
	while (tk_ptr) {

	    bandindex = getidxbybandstr(g_strchomp(tk_ptr));
	    tk_ptr = strtok(NULL, ";:,");
	    if (tk_ptr != NULL && bandindex >= 0) {
		bandweight_multis[bandindex] = atoi(tk_ptr);
	    }
	    tk_ptr = strtok(NULL, ";:,");
	}
    }
    return PARSE_OK;
}

static int cfg_pfx_num_multis(const cfg_arg_t arg) {
    /* based on LZ3NY code, by HA2OS
       PFX_NUM_MULTIS   (in file or listed in logcfg.dat),
       We directly copy it into pfxnummulti_str, then parse the prefixlist
       and fill the pfxnummulti array.
     */

    int counter = 0;
    int pfxnum;
    static char pfxnummulti_str[50] = "";
    char parsepfx[15] = "";

    g_strlcpy(pfxnummulti_str, parameter, sizeof(pfxnummulti_str));
    g_strchomp(pfxnummulti_str);

    /* creating the array */
    char *tk_ptr = strtok(pfxnummulti_str, ",");
    counter = 0;

    if (tk_ptr != NULL) {
	while (tk_ptr) {
	    parsepfx[0] = '\0';
	    if (isdigit(tk_ptr[strlen(tk_ptr) - 1])) {
		sprintf(parsepfx, "%sAA", tk_ptr);
	    } else {
		sprintf(parsepfx, "%s0AA", tk_ptr);
	    }
	    pfxnummulti[counter].countrynr = getctydata(parsepfx);
	    for (pfxnum = 0; pfxnum < 10; pfxnum++) {
		pfxnummulti[counter].qsos[pfxnum] = 0;
	    }
	    tk_ptr = strtok(NULL, ",");
	    counter++;
	}
    }
    pfxnummultinr = counter;
    setcontest(whichcontest);
    return PARSE_OK;
}

static int cfg_sc_volume(const cfg_arg_t arg) {
    int value = 0;
    int rc = cfg_integer((cfg_arg_t) {.int_p = &value, .min = 0, .max = 100});
    if (rc != PARSE_OK) {
	return rc;
    }
    sc_volume = value;
    return PARSE_OK;
}

static int cfg_mfj1278_keyer(const cfg_arg_t arg) {
    int rc = cfg_string((cfg_arg_t) {
	.char_p = controllerport, .size = 80, .strip = true, .string_type = STATIC
    });
    if (rc != PARSE_OK) {
	return rc;
    }
    cwkeyer = MFJ1278_KEYER;
    digikeyer = MFJ1278_KEYER;
    return PARSE_OK;
}

static int cfg_gmfsk(const cfg_arg_t arg) {
    int rc = cfg_string((cfg_arg_t) {
	.char_p = controllerport, .size = 80, .strip = true, .string_type = STATIC
    });
    if (rc != PARSE_OK) {
	return rc;
    }
    digikeyer = GMFSK;
    return PARSE_OK;
}

static int cfg_change_rst(const cfg_arg_t arg) {
    change_rst = true;
    if (parameter == NULL) {
	rst_init(NULL);
	return PARSE_OK;
    }
    char *str = g_strdup(parameter);
    g_strstrip(str);
    /* comma separated list of RS(T) values 33..39, 43..39, 53..59 allowed.  */
    if (!g_regex_match_simple("^([3-5][3-9]\\d?\\s*,\\s*)*[3-5][3-9]\\d?$",
			      str, G_REGEX_CASELESS, (GRegexMatchFlags)0)) {
	g_free(str);
	error_details = g_strdup("must be a comma separated list of RS(T) values");
	return PARSE_WRONG_PARAMETER;
    }

    rst_init(str);

    g_free(str);
    return PARSE_OK;
}

static int cfg_rttymode(const cfg_arg_t arg) {
    trxmode = DIGIMODE;
    strcpy(modem_mode, "RTTY");
    return PARSE_OK;
}

static int cfg_myqra(const cfg_arg_t arg) {
    strcpy(my.qra, parameter);

    if (check_qra(my.qra) == 0) {
	return PARSE_WRONG_PARAMETER;
    }

    return PARSE_OK;
}

static int cfg_powermult(const cfg_arg_t arg) {
    if (fixedmult == 0.0 && atof(parameter) > 0.0) {
	fixedmult = atof(parameter);
    }

    return PARSE_OK;
}

static int cfg_qtc(const cfg_arg_t arg) {
    char *str = g_ascii_strup(parameter, -1);
    g_strstrip(str);

    int rc = PARSE_OK;

    if (strcmp(str, "RECV") == 0) {
	qtcdirection = RECV;
    } else if (strcmp(str, "SEND") == 0) {
	qtcdirection = SEND;
    } else if (strcmp(str, "BOTH") == 0) {
	qtcdirection = RECV | SEND;
    } else {
	error_details = g_strdup("must be RECV, SEND, or BOTH");
	rc = PARSE_WRONG_PARAMETER;
    }

    g_free(str);
    return rc;
}

static int cfg_qtcrec_record_command(const cfg_arg_t arg) {
    int p, q = 0, i = 0, s = 0;
    for (p = 0; p < strlen(parameter); p++) {
	if (p > 0 && parameter[p] == ' ') {
	    s = 1;
	    qtcrec_record_command_shutdown[p] = '\0';
	}
	if (s == 0) {
	    qtcrec_record_command_shutdown[p] = parameter[p];
	}
	if (parameter[p] == '$') {
	    qtcrec_record_command[i][q] = '\0';
	    i = 1;
	    p++;
	    q = 0;
	}
	if (parameter[p] != '\n') {
	    qtcrec_record_command[i][q] = parameter[p];
	}
	q++;
	qtcrec_record_command[i][q] = ' ';
    }

    if (qtcrec_record_command[i][q - 1] != '&') {
	qtcrec_record_command[i][q++] = ' ';
	qtcrec_record_command[i][q++] = '&';
    }
    qtcrec_record_command[i][q] = '\0';

    return PARSE_OK;
}

static int cfg_exclude_multilist(const cfg_arg_t arg) {
    char *str = g_ascii_strup(parameter, -1);
    g_strstrip(str);

    if (strcmp(str, "CONTINENTLIST") == 0) {
	g_free(str);
	if (strlen(continent_multiplier_list[0]) == 0) {
	    error_details = g_strdup("need to set the CONTINENTLIST first");
	    return PARSE_WRONG_PARAMETER;
	}
	exclude_multilist_type = EXCLUDE_CONTINENT;
    } else if (strcmp(str, "COUNTRYLIST") == 0) {
	g_free(str);
	if (strlen(countrylist[0]) == 0) {
	    error_details = g_strdup("need to set the COUNTRYLIST first");
	    return PARSE_WRONG_PARAMETER;
	}
	exclude_multilist_type = EXCLUDE_COUNTRY;
    } else {
	g_free(str);
	error_details = g_strdup("must be CONTINENTLIST or COUNTRYLIST");
	return PARSE_WRONG_PARAMETER;
    }

    return PARSE_OK;
}

static int cfg_fldigi(const cfg_arg_t arg) {
#ifndef HAVE_LIBXMLRPC
    showmsg("WARNING: XMLRPC not compiled - skipping setup.");
    sleep(2);
    digikeyer = NO_KEYER;
#else
    if (parameter != NULL) {
	int rc = cfg_string((cfg_arg_t) {
	    .char_p = fldigi_url, .size = sizeof(fldigi_url), .strip = true,
	    .string_type = STATIC
	});
	if (rc != PARSE_OK) {
	    return rc;
	}
    }

    digikeyer = FLDIGI;
    if (!fldigi_isenabled()) {
	fldigi_toggle();
    }
#endif

    return PARSE_OK;
}

static int cfg_minitest(const cfg_arg_t arg) {
    if (parameter == NULL) {
	minitest = MINITEST_DEFAULT_PERIOD;
	return PARSE_OK;
    }

    int value = 1;	/* avoid warning about divide by zero */
    int rc = cfg_integer((cfg_arg_t) {.int_p = &value, .min = 60, .max = 1800});
    if (rc != PARSE_OK) {
	return rc;
    }

    if ((3600 % value) != 0) {
	error_details = g_strdup("must be an integral divider of 3600 seconds");
	return PARSE_WRONG_PARAMETER;
    }

    minitest = value;

    return PARSE_OK;
}

static int set_multi_mode(const cfg_arg_t arg, int *config) {
    char *str = g_ascii_strup(parameter, -1);
    g_strstrip(str);

    if (strcmp(str, "ALL") == 0) {
	*config = MULT_ALL;
    } else if (strcmp(str, "BAND") == 0) {
	*config = MULT_BAND;
    } else if (strcmp(str, "NONE") == 0) {
	*config = MULT_NONE;
    } else {
	g_free(str);
	error_details = g_strdup("must be ALL, BAND or NONE");
	return PARSE_WRONG_PARAMETER;
    }

    g_free(str);
    return PARSE_OK;
}

static int cfg_unique_call_multi(const cfg_arg_t arg) {
    return set_multi_mode(arg, &unique_call_multi);
}

static int cfg_generic_mult(const cfg_arg_t arg) {
    return set_multi_mode(arg, &generic_mult);
}

static int cfg_digi_rig_mode(const cfg_arg_t arg) {
    char *str = g_ascii_strup(parameter, -1);
    g_strstrip(str);

    if (strcmp(str, "USB") == 0) {
	digi_mode = RIG_MODE_USB;
    } else if (strcmp(str, "LSB") == 0) {
	digi_mode = RIG_MODE_LSB;
    } else if (strcmp(str, "RTTY") == 0) {
	digi_mode = RIG_MODE_RTTY;
    } else if (strcmp(str, "RTTYR") == 0) {
	digi_mode = RIG_MODE_RTTYR;
    } else {
	g_free(str);
	error_details = g_strdup("must be USB, LSB, RTTY, or RTTYR");
	return PARSE_WRONG_PARAMETER;
    }

    g_free(str);
    return PARSE_OK;
}

static int cfg_cabrillo_field(const cfg_arg_t arg) {
    char *str = NULL;
    if (parameter != NULL) {
	str = g_strdup(parameter);
	g_strstrip(str);
    }
    gchar *name = g_match_info_fetch(match_info, 1);

    int rc = add_cabrillo_field(name, str);

    FREE_DYNAMIC_STRING(name);
    FREE_DYNAMIC_STRING(str);
    return rc;
}

static int cfg_resend_call(const cfg_arg_t arg) {
    char *str = g_ascii_strup(parameter, -1);
    g_strstrip(str);

    if (strcmp(str, "PARTIAL") == 0) {
	resend_call = RESEND_PARTIAL;
    } else if (strcmp(str, "FULL") == 0) {
	resend_call = RESEND_FULL;
    } else {
	g_free(str);
	error_details = g_strdup("must be FULL or PARTIAL");
	return PARSE_WRONG_PARAMETER;
    }

    g_free(str);
    return PARSE_OK;
}

static config_t logcfg_configs[] = {
    {"CONTEST_MODE",        CFG_BOOL(iscontest)},
    {"MIXED",               CFG_BOOL(mixedmode)},
    {"IGNOREDUPE",          CFG_BOOL(ignoredupe)},
    {"USE_CONTINENTLIST_ONLY",  CFG_BOOL(continentlist_only)},
    {"RADIO_CONTROL",           CFG_BOOL(trx_control)},
    {"PORTABLE_MULT_2",     CFG_BOOL(portable_x2)},

    {"USEPARTIALS",	    CFG_BOOL(use_part)},
    {"PARTIALS",	    CFG_BOOL(partials)},
    {"RECALL_MULTS",	    CFG_CONTEST_BOOL(recall_mult)},
    {"WYSIWYG_MULTIBAND",   CFG_BOOL(wysiwyg_multi)},
    {"WYSIWYG_ONCE",	    CFG_BOOL(wysiwyg_once)},
    {"RIT_CLEAR",	    CFG_BOOL(rit)},
    {"SHORT_SERIAL",	    CFG_INT_ONE(shortqsonr)},
    {"LEADING_ZEROS_SERIAL",	    CFG_BOOL(leading_zeros_serial)},
    {"SCOREWINDOW",	    CFG_BOOL(showscore_flag)},
    {"CHECKWINDOW",	    CFG_BOOL(searchflg)},
    {"SEND_DE",		    CFG_BOOL(demode)},
    {"SERIAL_EXCHANGE",	    CFG_CONTEST_BOOL(exchange_serial)},
    {"COUNTRY_MULT",	    CFG_BOOL(country_mult)},
    {"CQWW_M2",		    CFG_BOOL(cqwwm2)},
    {"LAN_DEBUG",	    CFG_BOOL(landebug)},
    {"CALLUPDATE",	    CFG_BOOL(call_update)},
    {"TIME_MASTER",	    CFG_BOOL(time_master)},
    {"CTCOMPATIBLE",	    CFG_BOOL(ctcomp)},
    {"SERIAL\\+SECTION",    CFG_BOOL(serial_section_mult)},
    {"SECTION_MULT",	    CFG_BOOL(sectn_mult)},
    {"NOB4",		    CFG_BOOL(nob4)},
    {"SHOW_TIME",	    CFG_BOOL(show_time)},
    {"RXVT",		    CFG_BOOL(use_rxvt)},
    {"WAZMULT",		    CFG_BOOL(wazmult)},
    {"ITUMULT",		    CFG_BOOL(itumult)},
    {"CONTINENT_EXCHANGE",  CFG_BOOL(exc_cont)},
    {"NOAUTOCQ",	    CFG_BOOL(noautocq)},
    {"NO_BANDSWITCH_ARROWKEYS", CFG_BOOL(no_arrows)},
    {"SOUNDCARD",	    CFG_BOOL(sc_sidetone)},
    {"LOWBAND_DOUBLE",	    CFG_BOOL(lowband_point_mult)},
    {"CLUSTER_LOG",	    CFG_BOOL(clusterlog)},
    {"SERIAL\\+GRID4",	    CFG_BOOL(serial_grid4_mult)},
    {"LOGFREQUENCY",	    CFG_BOOL(logfrequency)},
    {"NO_RST",		    CFG_BOOL(no_rst)},
    {"SERIAL_OR_SECTION",   CFG_BOOL(serial_or_section)},
    {"PFX_MULT",            CFG_BOOL(pfxmult)},
    {"PFX_MULT_MULTIBAND",  CFG_BOOL(pfxmultab)},
    {"QTCREC_RECORD",	    CFG_BOOL(qtcrec_record)},
    {"QTC_AUTO_FILLTIME",   CFG_BOOL(qtc_auto_filltime)},
    {"QTC_RECV_LAZY",	    CFG_BOOL(qtc_recv_lazy)},
    {"BMAUTOGRAB",      CFG_BOOL(bmautograb)},
    {"BMAUTOADD",       CFG_BOOL(bmautoadd)},
    {"SPRINTMODE",      CFG_BOOL(sprint_mode)},
    {"KEYER_BACKSPACE", CFG_BOOL(keyer_backspace)},
    {"SECTION_MULT_ONCE",   CFG_BOOL(sectn_mult_once)},
    {"ESC_STOPS_TX_ONLY",   CFG_BOOL(stop_tx_only)},

    {"F([1-9]|1[0-2])", CFG_MESSAGE(message, -1)},  // index is 1-based
    {"S&P_TU_MSG",      CFG_MESSAGE(message, SP_TU_MSG)},
    {"CQ_TU_MSG",       CFG_MESSAGE(message, CQ_TU_MSG)},
    {"ALT_([0-9])",     CFG_MESSAGE(message, CQ_TU_MSG + 1)},
    {"S&P_CALL_MSG",    CFG_MESSAGE(message, SP_CALL_MSG)},

    {"VKM([1-9]|1[0-2])",   CFG_MESSAGE(ph_message, -1)},
    {"VKCQM",               CFG_MESSAGE(ph_message, CQ_TU_MSG)},
    {"VKSPM",               CFG_MESSAGE(ph_message, SP_TU_MSG)},

    {"DKF([1-9]|1[0-2])",   CFG_MESSAGE_DYNAMIC(digi_message, -1)},
    {"DKCQM",               CFG_MESSAGE_DYNAMIC(digi_message, CQ_TU_MSG)},
    {"DKSPM",               CFG_MESSAGE_DYNAMIC(digi_message, SP_TU_MSG)},
    {"DKSPC",               CFG_MESSAGE_DYNAMIC(digi_message, SP_CALL_MSG)},
    {"ALT_DK([1-9]|10)",    CFG_MESSAGE_DYNAMIC(digi_message, CQ_TU_MSG)},

    {"QR_F([1-9]|1[0-2])",      CFG_MESSAGE(qtc_recv_msgs, -1) },
    {"QR_VKM([1-9]|1[0-2])",    CFG_MESSAGE(qtc_phrecv_message, -1) },
    {"QR_VKCQM",                CFG_MESSAGE(qtc_phrecv_message, CQ_TU_MSG) },
    {"QR_VKSPM",                CFG_MESSAGE(qtc_phrecv_message, SP_TU_MSG) },

    {"QS_F([1-9]|1[0-2])",      CFG_MESSAGE(qtc_send_msgs, -1) },
    {"QS_VKM([1-9]|1[0-2])",    CFG_MESSAGE(qtc_phsend_message, -1) },
    {"QS_VKCQM",                CFG_MESSAGE(qtc_phsend_message, CQ_TU_MSG) },
    {"QS_VKSPM",                CFG_MESSAGE(qtc_phsend_message, SP_TU_MSG) },

    {"TLFCOLOR([1-6])",  NEED_PARAM, cfg_tlfcolor},
    {"BAND_([0-9]+)",  NEED_PARAM, cfg_band},

    {"LAN_PORT",        CFG_INT(lan_port, 1000, INT32_MAX)},
    {"TIME_OFFSET",     CFG_INT(timeoffset, -23, 23)},
    {"NETKEYERPORT",    CFG_INT(netkeyer_port, 1, INT32_MAX)},
    {"TNCSPEED",        CFG_INT(tnc_serial_rate, 0, INT32_MAX)},
    {"RIGSPEED",        CFG_INT(serial_rate, 0, INT32_MAX)},
    {"CQDELAY",         CFG_INT(cqdelay, 3, 60)},
    {"SSBPOINTS",       CFG_INT(ssbpoints, 0, INT32_MAX)},
    {"CWPOINTS",        CFG_INT(cwpoints, 0, INT32_MAX)},
    {"WEIGHT",          CFG_INT(weight, -50, 50)},
    {"TXDELAY",         CFG_INT(txdelay, 0, 50)},
    {"TUNE_SECONDS",    CFG_INT(tune_seconds, 1, 100)},
    {"RIGMODEL",        CFG_INT(myrig_model, 0, 99999)},
    {"COUNTRY_LIST_POINTS", CFG_INT(countrylist_points, 0, INT32_MAX)},
    {"MY_COUNTRY_POINTS",   CFG_INT(my_country_points, 0, INT32_MAX)},
    {"MY_CONTINENT_POINTS", CFG_INT(my_cont_points, 0, INT32_MAX)},
    {"DX_POINTS",           CFG_INT(dx_cont_points, 0, INT32_MAX)},
    {"CWBANDWIDTH",         CFG_INT(cw_bandwidth, 0, INT32_MAX)},
    {"CONTINENT_LIST_POINTS",   CFG_INT(continentlist_points, 0, INT32_MAX)},

    {"NETKEYER",        CFG_INT_CONST(cwkeyer, NET_KEYER)},
    {"HAMLIB_KEYER",    CFG_INT_CONST(cwkeyer, HAMLIB_KEYER)},
    {"FIFO_INTERFACE",  CFG_INT_CONST(packetinterface, FIFO_INTERFACE)},
    {"LONG_SERIAL",     CFG_INT_CONST(shortqsonr, 0)},
    {"CLUSTER",         CFG_INT_CONST(cluster, CLUSTER)},
    {"SSBMODE",         CFG_INT_CONST(trxmode, SSBMODE)},
    {"RIGPTT",          CFG_BOOL(rigptt)},

    {"RIGCONF",         CFG_STRING_STATIC(rigconf, 80)},
    {"LOGFILE",         CFG_STRING_STATIC(logfile, 120)},
    {"KEYER_DEVICE",    CFG_STRING_STATIC(keyer_device, 10)},
    {"NETKEYERHOST",    CFG_STRING_STATIC(netkeyer_hostaddress, 16)},
    {"TELNETHOST",      CFG_STRING_STATIC(pr_hostaddress, 48)},
    {"QTC_CAP_CALLS",   CFG_STRING_STATIC(qtc_cap_calls, 40)},
    {"SYNCFILE",        CFG_STRING_STATIC(synclogfile, 120)},
    {"INITIAL_EXCHANGE",       CFG_STRING_STATIC(exchange_list, 40)},
    {"DIGIMODEM",       CFG_STRING_STATIC(rttyoutput, 120)},
    {"FKEY-HEADER",     CFG_STRING_STATIC(fkey_header, sizeof(fkey_header))},

    {"CABRILLO",    CFG_STRING(cabrillo)},
    {"CALLMASTER",  CFG_STRING(callmaster_filename)},
    {"EDITOR",      CFG_STRING(editor_cmd)},
    {"VK_PLAY_COMMAND",	    	CFG_STRING(vk_play_cmd)},
    {"VK_RECORD_COMMAND",   	CFG_STRING(vk_record_cmd)},
    {"SOUNDLOG_PLAY_COMMAND",	CFG_STRING(soundlog_play_cmd)},
    {"SOUNDLOG_RECORD_COMMAND",	CFG_STRING(soundlog_record_cmd)},
    {"SOUNDLOG_DIRECTORY",	CFG_STRING(soundlog_dir)},
#ifdef HAVE_PYTHON
    {"PLUGIN_CONFIG",      CFG_STRING(plugin_config)},
#endif

    {"RIGPORT",         CFG_STRING_NOCHOMP(rigportname)},
    {"CLUSTERLOGIN",    CFG_STRING_STATIC_NOCHOMP(clusterlogin, 80)},

    {"CALL",            NEED_PARAM, cfg_call},
    {"(CONTEST|RULES)", NEED_PARAM, cfg_contest},
    {"TELNETPORT",      NEED_PARAM, cfg_telnetport},
    {"BANDOUTPUT",      NEED_PARAM, cfg_bandoutput},
    {"(ONE_POINT|(TWO|THREE)_POINTS)",  NO_PARAM, cfg_n_points},
    {"BANDMAP",         OPTIONAL_PARAM, cfg_bandmap},
    {"CWSPEED",         NEED_PARAM, cfg_cwspeed},
    {"CWTONE",          NEED_PARAM, cfg_cwtone},
    {"SUNSPOTS",        NEED_PARAM, cfg_sunspots},
    {"SFI",             NEED_PARAM, cfg_sfi},
    {"TNCPORT",         NEED_PARAM, cfg_tncport},
    {"ADDNODE",         NEED_PARAM, cfg_addnode},
    {"THISNODE",        NEED_PARAM, cfg_thisnode},
    {"MULT_LIST",       NEED_PARAM, cfg_mult_list},
    {"MARKER(|DOT|CALL)S",  NEED_PARAM, cfg_markers},
    {"DX_&_SECTIONS",   NO_PARAM, cfg_dx_n_sections},
    {"COUNTRYLIST",     NEED_PARAM, cfg_countrylist},
    {"CONTINENTLIST",   NEED_PARAM, cfg_continentlist},
    {"USE_COUNTRYLIST_ONLY",    NO_PARAM, cfg_country_list_only},
    {"SIDETONE_VOLUME", NEED_PARAM, cfg_sc_volume},
    {"MFJ1278_KEYER",   NEED_PARAM, cfg_mfj1278_keyer},
    {"CHANGE_RST",      OPTIONAL_PARAM, cfg_change_rst},
    {"GMFSK",           NEED_PARAM, cfg_gmfsk},
    {"RTTYMODE",        NO_PARAM, cfg_rttymode},
    {"MYQRA",           NEED_PARAM, cfg_myqra},
    {"POWERMULT",       NEED_PARAM, cfg_powermult},
    {"QTC",             NEED_PARAM, cfg_qtc},
    {"BANDWEIGHT_POINTS",   NEED_PARAM, cfg_bandweight_points},
    {"BANDWEIGHT_MULTIS",   NEED_PARAM, cfg_bandweight_multis},
    {"PFX_NUM_MULTIS",      NEED_PARAM, cfg_pfx_num_multis},
    {"QTCREC_RECORD_COMMAND",   NEED_PARAM, cfg_qtcrec_record_command},
    {"EXCLUDE_MULTILIST",   NEED_PARAM, cfg_exclude_multilist},
    {"FLDIGI",              OPTIONAL_PARAM, cfg_fldigi},
    {"MINITEST",            OPTIONAL_PARAM, cfg_minitest},
    {"UNIQUE_CALL_MULTI",   NEED_PARAM, cfg_unique_call_multi},
    {"DIGI_RIG_MODE",       NEED_PARAM, cfg_digi_rig_mode},
    {"CABRILLO-(.+)",       OPTIONAL_PARAM, cfg_cabrillo_field},
    {"RESEND_CALL",         NEED_PARAM, cfg_resend_call},
    {"GENERIC_MULT",        NEED_PARAM, cfg_generic_mult},
    {"OPERATING_MODE",      NEED_PARAM, cfg_operating_mode},

    {NULL}  // end marker
};

static int check_match(const config_t *cfg, const char *keyword) {
    gchar *pattern = g_strdup_printf("^%s$", cfg->regex);
    GRegex *regex = g_regex_new(pattern, 0, 0, NULL);
    g_free(pattern);

    int result = PARSE_NO_MATCH;    // default: not found

    g_regex_match(regex, keyword, 0, &match_info);
    if (g_match_info_matches(match_info)) {

	if (cfg->param_kind == NEED_PARAM && parameter == NULL) {
	    result = PARSE_MISSING_PARAMETER;
	} else if (cfg->param_kind == NO_PARAM && parameter != NULL) {
	    result = PARSE_EXTRA_PARAMETER;
	} else {
	    result = cfg->func(cfg->arg);
	}
    }
    g_match_info_free(match_info);
    g_regex_unref(regex);

    return result;
}

static int apply_config(const char *keyword, const char *param,
			const config_t *configs) {

    parameter = param;      // save for matcher functions

    int result = PARSE_NO_MATCH;

    for (const config_t *cfg = configs; cfg->regex ; ++cfg) {
	result = check_match(cfg, keyword);
	if (result != PARSE_NO_MATCH) {
	    break;
	}
    }

    switch (result) {
	case PARSE_OK:
	    return PARSE_OK;

	case PARSE_NO_MATCH:
	    KeywordNotSupported(keyword);
	    break;

	case PARSE_MISSING_PARAMETER:
	    ParameterNeeded(keyword);
	    break;

	case PARSE_EXTRA_PARAMETER:
	    ParameterUnexpected(keyword);
	    break;

	case PARSE_INVALID_INTEGER:
	    WrongFormat_details(keyword, "invalid number");
	    break;

	case PARSE_INTEGER_OUT_OF_RANGE:
	    WrongFormat_details(keyword, "value out of range");
	    break;

	case PARSE_STRING_TOO_LONG:
	    WrongFormat_details(keyword, "value too long");
	    break;

	default:
	    if (error_details != NULL) {
		WrongFormat_details(keyword, error_details);
		g_free(error_details);
	    } else {
		WrongFormat(keyword);
	    }
    }

    return PARSE_ERROR;
}
////////////////////

int parse_logcfg(char *inputbuffer) {
    /* split the inputline at '=' to max 2 elements
     *
     * leave the components in fields[0] (keyword) and
     * fields[1] for the parameters
     *
     * if only 1 component (no '='), it is only a keyword
     *    g_strstrip it and test for keywordlist
     *
     * if 2 components (there is a '=' in the line)
     *    g_strstrip first component and test for keywordlist
     *    g_strchug second component -> strip leading space from parameters
     *
     * That allows plain keywords and also keywords with parameters (which
     * follows a '=' sign
     */

    char **fields = g_strsplit(inputbuffer, "=", 2);
    g_strstrip(fields[0]);

    if (*fields[0] == '\0') { 	/* only whitespace found? */
	g_strfreev(fields);
	return (PARSE_OK);
    }

    if (g_strv_length(fields) == 2) {   /* strip leading whitespace */
	g_strchug(fields[1]);		/* from parameters */
    }

    int result = apply_config(fields[0], fields[1], logcfg_configs);

    g_strfreev(fields);
    return result;
}

/** Complain about problems in configuration
 *
 * Complains in standout mode about some problem. Beep and wait for
 * 2 seconds
 *
 * \param msg  The reason for the problem to be shown
 */
void Complain(char *msg) {
    attron(A_STANDOUT);
    showmsg(msg);
    attroff(A_STANDOUT);
    beep();
}

/** Complain about not supported keyword */
void KeywordNotSupported(const char *keyword) {
    char msgbuffer[192];
    sprintf(msgbuffer, "Keyword '%s' not supported. See man page.\n", keyword);
    Complain(msgbuffer);
}

/** Complain about missing parameter */
void ParameterNeeded(const char *keyword) {
    char msgbuffer[192];
    sprintf(msgbuffer,
	    "Keyword '%s' must be followed by a parameter ('=....'). See man page.\n",
	    keyword);
    Complain(msgbuffer);
}

void ParameterUnexpected(const char *keyword) {
    char msgbuffer[192];
    sprintf(msgbuffer,
	    "Keyword '%s' can't have a parameter. See man page.\n",
	    keyword);
    Complain(msgbuffer);
}

/** Complain about wrong parameter format */
void WrongFormat(const char *keyword) {
    char msgbuffer[192];
    sprintf(msgbuffer,
	    "Wrong parameter format for keyword '%s'. See man page.\n",
	    keyword);
    Complain(msgbuffer);
}

void WrongFormat_details(const char *keyword, const char *details) {
    char msgbuffer[192];
    sprintf(msgbuffer,
	    "Wrong parameter for keyword '%s': %s.\n",
	    keyword, details);
    Complain(msgbuffer);
}<|MERGE_RESOLUTION|>--- conflicted
+++ resolved
@@ -50,11 +50,8 @@
 #include "startmsg.h"
 #include "tlf_curses.h"
 #include "searchlog.h"
-<<<<<<< HEAD
+#include "tlf.h"
 #include "rust.h"
-=======
-#include "tlf.h"
->>>>>>> d3ab00d7
 
 bool exist_in_country_list();
 
