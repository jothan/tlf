--- conflicted
+++ resolved
@@ -61,11 +61,7 @@
 void ParameterNeeded(char *keyword);
 void WrongFormat(char *keyword);
 
-<<<<<<< HEAD
 #define  MAX_COMMANDS 226	/* commands in list */
-=======
-#define  MAX_COMMANDS 171	/* commands in list */
->>>>>>> 62cc828d
 
 
 int read_logcfg(void)
@@ -128,13 +124,6 @@
     return( status );
 }
 
-<<<<<<< HEAD
-int getidxbybandstr(char *confband) {
-    static char bands_strings[NBANDS][4] = {"160", "80", "40", "30", "20", "17", "15", "12", "10"};
-    g_strchomp(confband);
-    int i;
-
-=======
 /** convert band string into index number (0..NBANDS-1) */
 int getidxbybandstr(char *confband) {
     static char bands_strings[NBANDS][4] = {"160", "80", "40", "30", "20", "17", "15", "12", "10"};
@@ -142,7 +131,6 @@
 
     g_strchomp(confband);
 
->>>>>>> 62cc828d
     for(i=0; i<NBANDS; i++) {
 	if (strcmp(confband, g_strchomp(bands_strings[i])) == 0) {
 	    return i;
@@ -277,20 +265,11 @@
     extern int my_cont_points;
     extern int dx_cont_points;
     extern int mult_side;
-<<<<<<< HEAD
+    extern char countrylist[][6];
 
     extern char continent_multiplier_list[7][3];
     extern int exclude_multilist_type;
-    char *mit_mult_array;
-
-    extern char countrylist[][6];
-=======
-    extern char countrylist[][6];
-
-    extern char continent_multiplier_list[7][3];
-    extern int exclude_multilist_type;
-
->>>>>>> 62cc828d
+
 /* end LZ3NY mods */
     extern int tlfcolors[8][2];
     extern char synclogfile[];
@@ -309,7 +288,6 @@
     extern t_pfxnummulti pfxnummulti[MAXPFXNUMMULT];
     extern int pfxnummultinr;
     extern int pfxmultab;
-<<<<<<< HEAD
     extern char qtc_recv_msgs[12][80];
     extern char qtc_send_msgs[12][80];
     extern char qtc_phrecv_message[14][80];
@@ -317,8 +295,6 @@
     extern int qtcrec_record;
     extern char qtcrec_record_command[2][50];
     extern char qtcrec_record_command_shutdown[50];
-=======
->>>>>>> 62cc828d
 
     char commands[MAX_COMMANDS][30] = {
 	"enable",		/* 0 */		/* deprecated */
@@ -484,11 +460,7 @@
 	"MYQRA",
 	"POWERMULT",		/* 160 */
 	"SERIAL_OR_SECTION",
-<<<<<<< HEAD
 	"QTC",
-=======
-	"S&P_CALL_MSG",
->>>>>>> 62cc828d
 	"CONTINENTLIST",
 	"CONTINENT_LIST_POINTS",
 	"USE_CONTINENTLIST_ONLY",  /* 165 */
@@ -496,7 +468,6 @@
 	"BANDWEIGHT_MULTIS",
 	"PFX_NUM_MULTIS",
 	"PFX_MULT_MULTIBAND",
-<<<<<<< HEAD
 	"QR_F1",		/* 170 */
 	"QR_F2",
 	"QR_F3",
@@ -553,9 +524,6 @@
 	"QTCREC_RECORD_COMMAND",
 	"EXCLUDE_MULTILIST",
 	"S&P_CALL_MSG"
-=======
-	"EXCLUDE_MULTILIST"	/*170 */
->>>>>>> 62cc828d
     };
 
     char **fields;
@@ -1550,278 +1518,6 @@
 	       (continent_multiplier_list) for future use.
 	     */
 
-	    int mit_fg = 0;
-	    static char cont_multiplier_list[50] = ""; 	/* use only first
-							   CONTINENT_LIST
-							   definition */
-	    char mit_multlist[255] = "";
-	    char buffer[255] = "";
-	    FILE *fp;
-
-	    PARAMETER_NEEDED(teststring);
-	    if (strlen(cont_multiplier_list) == 0) {	/* if first definition */
-		g_strlcpy(mit_multlist, fields[1], sizeof(mit_multlist));
-		g_strchomp(mit_multlist);	/* drop trailing whitespace */
-
-		if ((fp = fopen(mit_multlist, "r")) != NULL) {
-
-		    while ( fgets(buffer, sizeof(buffer), fp) != NULL ) {
-
-			g_strchomp( buffer ); /* no trailing whitespace*/
-
-			/* accept only a line starting with the contest name
-			 * (CONTEST=) followed by ':' */
-			if (strncasecmp (buffer, whichcontest,
-				strlen(whichcontest) - 1) == 0) {
-
-			    strncpy(cont_multiplier_list,
-				    buffer + strlen(whichcontest) + 1,
-				    strlen(buffer) - 1);
-			}
-		    }
-
-		    fclose(fp);
-		} else {	/* not a file */
-
-		    if (strlen(mit_multlist) > 0)
-			strcpy(cont_multiplier_list, mit_multlist);
-		}
-	    }
-
-	    /* creating the array */
-	    mit_mult_array = strtok(cont_multiplier_list, ":,.- \t");
-	    mit_fg = 0;
-
-	    if (mit_mult_array != NULL) {
-		while (mit_mult_array) {
-		    strncpy(continent_multiplier_list[mit_fg], mit_mult_array, 2);
-		    mit_mult_array = strtok(NULL, ":,.-_\t ");
-		    mit_fg++;
-		}
-	    }
-
-	    setcontest();
-	    break;
-	}
-
-    case 164:{		// CONTINENT_LIST_POINTS
-	    PARAMETER_NEEDED(teststring);
-	    g_strlcpy(c_temp, fields[1], sizeof(c_temp));
-	    if (continentlist_points == -1) {
-		continentlist_points = atoi(c_temp);
-	    }
-
-	    break;
-	}
-    case 165:{		// CONTINENT_LIST_ONLY
-	    continentlist_only = 1;
-	    break;
-	}
-
-    case 166:{		// BANDWEIGHT_POINTS
-	    PARAMETER_NEEDED(teststring);
-	    static char bwp_params_list[50] = "";
-	    int bandindex = -1;
-
-	    if (strlen(bwp_params_list) == 0) {
-		g_strlcpy(bwp_params_list, fields[1], sizeof(bwp_params_list));
-		g_strchomp(bwp_params_list);
-	    }
-
-	    mit_mult_array = strtok(bwp_params_list, ";:,");
-	    if (mit_mult_array != NULL) {
-		while (mit_mult_array) {
-
-		    bandindex = getidxbybandstr(g_strchomp(mit_mult_array));
-		    mit_mult_array = strtok(NULL, ";:,");
-		    if (mit_mult_array != NULL && bandindex >= 0) {
-			bandweight_points[bandindex] = atoi(mit_mult_array);
-		    }
-		    mit_mult_array = strtok(NULL, ";:,");
-		}
-	    }
-	    break;
-	}
-
-    case 167:{		// BANDWEIGHT_POINTS
-	    PARAMETER_NEEDED(teststring);
-	    static char bwm_params_list[50] = "";
-	    int bandindex = -1;
-
-	    if (strlen(bwm_params_list) == 0) {
-		g_strlcpy(bwm_params_list, fields[1], sizeof(bwm_params_list));
-		g_strchomp(bwm_params_list);
-	    }
-
-	    mit_mult_array = strtok(bwm_params_list, ";:,");
-	    if (mit_mult_array != NULL) {
-		while (mit_mult_array) {
-
-		    bandindex = getidxbybandstr(g_strchomp(mit_mult_array));
-		    mit_mult_array = strtok(NULL, ";:,");
-		    if (mit_mult_array != NULL && bandindex >= 0) {
-			bandweight_multis[bandindex] = atoi(mit_mult_array);
-		    }
-		    mit_mult_array = strtok(NULL, ";:,");
-		}
-	    }
-	    break;
-	}
-
-    case 168:{
-	    /* based on LZ3NY code, by HA2OS
-	       PFX_NUM_MULTIS   (in file or listed in logcfg.dat),
-	       We directly copy it into pfxnummulti_str, then parse the prefixlist
-	       and fill the pfxnummulti array.
-	     */
-
-	    int mit_fg = 0;
-	    int pfxnum;
-	    static char pfxnummulti_str[50] = "";
-	    char parsepfx[15] = "";
-
-	    PARAMETER_NEEDED(teststring);
-	    g_strlcpy(pfxnummulti_str, fields[1], sizeof(pfxnummulti_str));
-	    g_strchomp(pfxnummulti_str);
-
-	    /* creating the array */
-	    mit_mult_array = strtok(pfxnummulti_str, ",");
-	    mit_fg = 0;
-
-	    if (mit_mult_array != NULL) {
-		while (mit_mult_array) {
-		    parsepfx[0] = '\0';
-		    if (isdigit(mit_mult_array[strlen(mit_mult_array)-1])) {
-			sprintf(parsepfx, "%sAA", mit_mult_array);
-		    }
-		    else {
-			sprintf(parsepfx, "%s0AA", mit_mult_array);
-		    }
-		    pfxnummulti[mit_fg].countrynr = getctydata(parsepfx);
-		    for(pfxnum=0; pfxnum<10; pfxnum++) {
-			pfxnummulti[mit_fg].qsos[pfxnum] = 0;
-		    }
-		    mit_mult_array = strtok(NULL, ",");
-		    mit_fg++;
-		}
-	    }
-	    pfxnummultinr = mit_fg;
-	    setcontest();
-	    break;
-	}
-    case 169:{		// wpx style prefixes mult
-		pfxmultab = 1;	// enable pfx on all band
-		break;
-	    }
-
-    case 170 ... 181: {
-    	    PARAMETER_NEEDED(teststring);
-	    strcpy(qtc_recv_msgs[ii - 170], fields[1]);
-	    break;
-	    }
-    case 182 ... 193: {
-    	    PARAMETER_NEEDED(teststring);
-	    strcpy(qtc_send_msgs[ii - 182], fields[1]);
-	    break;
-	    }
-    case 194 ... 207:{	// get QTC recv phone messages
-	    PARAMETER_NEEDED(teststring);
-	    g_strlcpy(qtc_phrecv_message[ii - 194], g_strchomp(fields[1]), 71);
-	    mvprintw(15, 5, "A: QTC RECV phone message #%d is %s", ii - 194, qtc_phrecv_message[ii - 194]);
-	    refreshp();
-	    break;
-	}
-    case 208 ... 221:{	// get QTC send phone messages
-	    PARAMETER_NEEDED(teststring);
-	    g_strlcpy(qtc_phsend_message[ii - 208], g_strchomp(fields[1]), 71);
-	    mvprintw(15, 5, "A: QTC SEND phone message #%d is %s", ii - 208, qtc_phrecv_message[ii - 208]);
-	    refreshp();
-	    break;
-	}
-    case 222: {
-	    qtcrec_record = 1;
- 	    break;
-    }
-    case 223: {
-	    PARAMETER_NEEDED(teststring);
-	    int p, q = 0, i = 0, s = 0;
-	    for(p=0; p<strlen(fields[1]); p++) {
-	        if (p > 0 && fields[1][p] == ' ') {
-		    s = 1;
-		    qtcrec_record_command_shutdown[p] = '\0';
-		}
-		if (s == 0) {
-		    qtcrec_record_command_shutdown[p] = fields[1][p];
-		}
-		if (fields[1][p] == '$') {
-		    qtcrec_record_command[i][q] = '\0';
-		    i=1;
-		    p++;
-		    q=0;
-		}
-		if (fields[1][p] != '\n') {
-		    qtcrec_record_command[i][q] = fields[1][p];
-		}
-		q++;
-		qtcrec_record_command[i][q] = ' ';
-	    }
-
-	    if (qtcrec_record_command[i][q-1] != '&') {
-		qtcrec_record_command[i][q++] = ' ';
-		qtcrec_record_command[i][q++] = '&';
-	    }
-	    qtcrec_record_command[i][q] = '\0';
- 	    break;
-    }
-    case 224: {
-	    PARAMETER_NEEDED(teststring);
-	    if (strcmp(fields[1], "CONTINENTLIST")) {
-	        if (strlen(continent_multiplier_list[0]) == 0) {
-		    showmsg
-			("WARNING: you need to set the CONTINENTLIST paramter...");
-		    sleep(5);
-		    exit(1);
-		}
-		exclude_multilist_type = 1;
-	    }
-	    else if (strcmp(fields[1], "COUNTRYLIST")) {
-	        if (strlen(countrylist[0]) == 0) {
-		    showmsg
-			("WARNING: you need to set the COUNTRYLIST paramter...");
-		    sleep(5);
-		    exit(1);
-		}
-		exclude_multilist_type = 2;
-	    }
-	    else {
-	        showmsg
-			("WARNING: choose one of these params for EXCLUDE_MULTILIST: CONTINENTLIST, COUNTRYLIST...");
-		    sleep(5);
-		    exit(1);
-	    }
-	    break;
-    }
-    case 225:{
-	    PARAMETER_NEEDED(teststring);
-	    strcpy(message[SP_CALL_MSG], fields[1]);
-	    break;	/* end messages */
-	}
-<<<<<<< HEAD
-=======
-
-    case 163:{
-	    /* based on LZ3NY code, by HA2OS
-	       CONTINENT_LIST   (in file or listed in logcfg.dat),
-	       First of all we are checking if inserted data in
-	       CONTINENT_LIST= is a file name.  If it is we start
-	       parsing the file. If we got our case insensitive contest name,
-	       we copy the multipliers from it into multipliers_list.
-	       If the input was not a file name we directly copy it into
-	       cont_multiplier_list (must not have a preceeding contest name).
-	       The last step is to parse the multipliers_list into an array
-	       (continent_multiplier_list) for future use.
-	     */
-
 	    int counter = 0;
 	    static char cont_multiplier_list[50] = ""; 	/* use only first
 							   CONTINENT_LIST
@@ -1876,6 +1572,7 @@
 	    break;
 	}
 
+
     case 164:{		// CONTINENT_LIST_POINTS
 	    PARAMETER_NEEDED(teststring);
 	    g_strlcpy(c_temp, fields[1], sizeof(c_temp));
@@ -1940,7 +1637,7 @@
 	    break;
 	}
 
-    case 168:{
+	case 168:{
 	    /* based on LZ3NY code, by HA2OS
 	       PFX_NUM_MULTIS   (in file or listed in logcfg.dat),
 	       We directly copy it into pfxnummulti_str, then parse the prefixlist
@@ -1985,12 +1682,72 @@
 		pfxmultab = 1;	/* enable pfx on all band */
 		break;
 	    }
-    case 170: {
+
+    case 170 ... 181: {
+    	    PARAMETER_NEEDED(teststring);
+	    strcpy(qtc_recv_msgs[ii - 170], fields[1]);
+	    break;
+	    }
+    case 182 ... 193: {
+    	    PARAMETER_NEEDED(teststring);
+	    strcpy(qtc_send_msgs[ii - 182], fields[1]);
+	    break;
+	    }
+    case 194 ... 207:{	// get QTC recv phone messages
+	    PARAMETER_NEEDED(teststring);
+	    g_strlcpy(qtc_phrecv_message[ii - 194], g_strchomp(fields[1]), 71);
+	    mvprintw(15, 5, "A: QTC RECV phone message #%d is %s", ii - 194, qtc_phrecv_message[ii - 194]);
+	    refreshp();
+	    break;
+	}
+    case 208 ... 221:{	// get QTC send phone messages
+	    PARAMETER_NEEDED(teststring);
+	    g_strlcpy(qtc_phsend_message[ii - 208], g_strchomp(fields[1]), 71);
+	    mvprintw(15, 5, "A: QTC SEND phone message #%d is %s", ii - 208, qtc_phrecv_message[ii - 208]);
+	    refreshp();
+	    break;
+	}
+    case 222: {
+	    qtcrec_record = 1;
+ 	    break;
+    }
+    case 223: {
+	    PARAMETER_NEEDED(teststring);
+	    int p, q = 0, i = 0, s = 0;
+	    for(p=0; p<strlen(fields[1]); p++) {
+	        if (p > 0 && fields[1][p] == ' ') {
+		    s = 1;
+		    qtcrec_record_command_shutdown[p] = '\0';
+		}
+		if (s == 0) {
+		    qtcrec_record_command_shutdown[p] = fields[1][p];
+		}
+		if (fields[1][p] == '$') {
+		    qtcrec_record_command[i][q] = '\0';
+		    i=1;
+		    p++;
+		    q=0;
+		}
+		if (fields[1][p] != '\n') {
+		    qtcrec_record_command[i][q] = fields[1][p];
+		}
+		q++;
+		qtcrec_record_command[i][q] = ' ';
+	    }
+
+	    if (qtcrec_record_command[i][q-1] != '&') {
+		qtcrec_record_command[i][q++] = ' ';
+		qtcrec_record_command[i][q++] = '&';
+	    }
+	    qtcrec_record_command[i][q] = '\0';
+ 	    break;
+    }
+    case 224: {
 	    PARAMETER_NEEDED(teststring);
 	    if (strcmp(fields[1], "CONTINENTLIST")) {
 	        if (strlen(continent_multiplier_list[0]) == 0) {
 		    showmsg
-			("WARNING: you need to set the CONTINENTLIST parameter...");
+			("WARNING: you need to set the CONTINENTLIST paramter...");
 		    sleep(5);
 		    exit(1);
 		}
@@ -1999,7 +1756,7 @@
 	    else if (strcmp(fields[1], "COUNTRYLIST")) {
 	        if (strlen(countrylist[0]) == 0) {
 		    showmsg
-			("WARNING: you need to set the COUNTRYLIST parameter...");
+			("WARNING: you need to set the COUNTRYLIST paramter...");
 		    sleep(5);
 		    exit(1);
 		}
@@ -2007,13 +1764,17 @@
 	    }
 	    else {
 	        showmsg
-			("WARNING: choose one of these for EXCLUDE_MULTILIST: CONTINENTLIST, COUNTRYLIST");
+			("WARNING: choose one of these params for EXCLUDE_MULTILIST: CONTINENTLIST, COUNTRYLIST...");
 		    sleep(5);
 		    exit(1);
 	    }
 	    break;
     }
->>>>>>> 62cc828d
+    case 225:{
+	    PARAMETER_NEEDED(teststring);
+	    strcpy(message[SP_CALL_MSG], fields[1]);
+	    break;	/* end messages */
+	}
     default: {
 		KeywordNotSupported(g_strstrip(inputbuffer));
 		break;
