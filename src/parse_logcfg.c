/*
* Tlf - contest logging program for amateur radio operators
* Copyright (C) 2001-2002-2003-2004 Rein Couperus <pa0rct@amsat.org>
* 		2011-2012           Thomas Beierlein <tb@forth-ev.de>
* 		2013 		    Fred DH5FS
<<<<<<< HEAD
*               2013                Ervin Hegedus <airween@gmail.com>
=======
*              2014                 Ervin Hegedus - HA2OS <airween@gmail.com>
>>>>>>> 4e72bffd
*
* This program is free software; you can redistribute it and/or modify
* it under the terms of the GNU General Public License as published by
* the Free Software Foundation; either version 2 of the License, or
* (at your option) any later version.
*
* This program is distributed in the hope that it will be useful,
* but WITHOUT ANY WARRANTY; without even the implied warranty of
* MERCHANTABILITY or FITNESS FOR A PARTICULAR PURPOSE.  See the
* GNU General Public License for more details.
*
* You should have received a copy of the GNU General Public License
* along with this program; if not, write to the Free Software
* Foundation, Inc., 59 Temple Place, Suite 330, Boston, MA  02111-1307  USA
*/
#include "parse_logcfg.h"
#include "tlf.h"
#include "write_tone.h"
#include "cw_utils.h"
#include "speedup.h"
#include "speeddown.h"
#include <curses.h>
#include <string.h>
#include "startmsg.h"
#include <glib.h>
#ifdef HAVE_LIBHAMLIB
#include <hamlib/rig.h>
#endif
#include <ctype.h>
#include "bandmap.h"
#include "locator2longlat.h"

extern int keyerport;
extern char tonestr[];
extern int partials;
extern int use_part;
extern int contest;
extern int portnum;
extern int packetinterface;
extern int tncport;
extern int shortqsonr;
extern char * cabrillo;

int exist_in_country_list();

char inputbuffer[160];
FILE *fp;

void KeywordNotSupported(char *keyword);
void ParameterNeeded(char *keyword);
void WrongFormat(char *keyword);

<<<<<<< HEAD
#define  MAX_COMMANDS 161	/* commands in list */
=======
#define  MAX_COMMANDS 160	/* commands in list */
>>>>>>> 4e72bffd


int read_logcfg(void)
{
    extern int nodes;
    extern int node;
    extern char *config_file;

    char defltconf[80];

    int status = PARSE_OK;

    contest = 0;
    partials = 0;
    use_part = 0;
    keyerport = 0;
    portnum = 0;
    packetinterface = 0;
    tncport = 0;
    nodes = 0;
    node = 0;
    shortqsonr = 0;

    if (cabrillo != NULL) {
	free(cabrillo);
	cabrillo = NULL;
    }

    strcpy(defltconf, PACKAGE_DATA_DIR);
    strcat(defltconf, "/logcfg.dat");

    if (config_file == NULL)
	config_file = g_strdup("logcfg.dat");

    if ((fp = fopen(config_file, "r")) == NULL) {
	if ((fp = fopen(defltconf, "r")) == NULL) {
	    showmsg("Error opening logcfg.dat file.");
	    showmsg("Exiting...");
	    sleep(5);
	    endwin();
	    exit(1);
	} else {
	    showstring("Using (Read Only) file", defltconf);
	}

    } else
	showstring("Opening config file", config_file);

    while ( fgets(inputbuffer, 120, fp) != NULL ) {

	if ((inputbuffer[0] != '#') && (strlen(inputbuffer) > 1)) {
	    					/* skip comments and
						 * empty lines */
	    status |= parse_logcfg(inputbuffer);
	}
    }

    fclose(fp);

    return( status );
}


static int confirmation_needed;


#define PARAMETER_NEEDED(x) 			\
    do {					\
	if (fields[1] == NULL) { 		\
	    ParameterNeeded(x); 		\
    	    g_strfreev( fields );		\
	    return( confirmation_needed ); 				\
	}					\
    } while(0)

int parse_logcfg(char *inputbuffer)
{
    extern int use_rxvt;
    extern char message[][80];
    extern char ph_message[14][80];
    extern char sp_return[];
    extern char cq_return[];
    extern char call[];
    extern char whichcontest[];
    extern char logfile[];
    extern int keyerport;
    extern int recall_mult;
    extern int one_point;
    extern int two_point;
    extern int three_point;
    extern int exchange_serial;
    extern int country_mult;
    extern int wysiwyg_multi;
    extern int wysiwyg_once;
    extern float fixedmult;
    extern int portable_x2;
    extern int trx_control;
    extern int rit;
    extern int shortqsonr;
    extern int cluster;
    extern int clusterlog;
    extern int showscore_flag;
    extern int searchflg;
    extern int demode;
    extern int contest;
    extern int weight;
    extern int txdelay;
    extern char tonestr[];
    extern int showfreq;
    extern int editor;
    extern int partials;
    extern int use_part;
    extern int mixedmode;
    extern char pr_hostaddress[];
    extern int portnum;
    extern int packetinterface;
    extern int tncport;
    extern int tnc_serial_rate;
    extern char lastwwv[];
    extern int serial_rate;
#ifdef HAVE_LIBHAMLIB
    extern rig_model_t myrig_model;
#endif
    extern char rigportname[];
    extern int rignumber;
    extern char rigconf[];
    extern char exchange_list[40];
    extern char tncportname[];
    extern int netkeyer_port;
    extern char netkeyer_hostaddress[];
    extern char bc_hostaddress[MAXNODES][16];
    extern char bc_hostservice[MAXNODES][16];
    extern int lan_active;
    extern char thisnode;
    extern int nodes;
    extern int node;
    extern int cqwwm2;
    extern int landebug;
    extern int call_update;
    extern int timeoffset;
    extern int time_master;
    extern int ctcomp;
    extern char multsfile[];
    extern int multlist;
    extern int universal;
    extern int serial_section_mult;
    extern int serial_grid4_mult;
    extern int sectn_mult;
    extern int dx_arrlsections;
    extern int pfxmult;
    extern int exc_cont;
    extern int wpx;
    extern char markerfile[];
    extern int xplanet;
    extern int nob4;
    extern int noautocq;
    extern int show_time;
    extern char keyer_device[10];
    extern int use_vk;
    extern int wazmult;
    extern int itumult;
    extern int cqdelay;
    extern int trxmode;
    extern int use_bandoutput;
    extern int no_arrows;
    extern int bandindexarray[];
    extern int ssbpoints;
    extern int cwpoints;
    extern int lowband_point_mult;
    extern int sc_sidetone;
    extern char sc_volume[];
    extern char modem_mode[];
    extern int no_rst;
    extern int serial_or_section;

/* LZ3NY mods */
    extern int mult_side;
    extern int my_country_points;
    extern int my_cont_points;
    extern int dx_cont_points;
    extern int countrylist_points;
    extern int countrylist_only;
    char c_temp[11];
    extern int my_cont_points;
    extern int dx_cont_points;
    extern int mult_side;
    extern char mit_multiplier_list[][6];
    char *mit_mult_array;
/* end LZ3NY mods */
    extern int tlfcolors[8][2];
    extern char synclogfile[];
    extern int scale_values[];
    extern char sc_device[40];
    extern char controllerport[80];	// port for multi-mode controller
    extern char clusterlogin[];
    extern int cw_bandwidth;
    extern int change_rst;
    extern char rttyoutput[];
    extern int logfrequency;
    extern int ignoredupe;
    extern char myqra[7];
    
    char commands[MAX_COMMANDS][30] = {
	"enable",		/* 0 */		/* deprecated */
	"disable",				/* deprecated */
	"F1",
	"F2",
	"F3",
	"F4",			/* 5 */
	"F5",
	"F6",
	"F7",
	"F8",
	"F9",			/* 10 */
	"F10",
	"F11",
	"F12",
	"S&P_TU_MSG",
	"CQ_TU_MSG",		/* 15 */
	"CALL",
	"CONTEST",
	"LOGFILE",
	"KEYER_DEVICE",
	"BANDOUTPUT",		/* 20 */
	"RECALL_MULTS",
	"ONE_POINT",
	"THREE_POINTS",
	"WYSIWYG_MULTIBAND",
	"WYSIWYG_ONCE",		/* 25 */
	"RADIO_CONTROL",
	"RIT_CLEAR",
	"SHORT_SERIAL",
	"LONG_SERIAL",
	"CONTEST_MODE",		/* 30 */
	"CLUSTER",
	"BANDMAP",
	"SPOTLIST",				/* deprecated */
	"SCOREWINDOW",
	"CHECKWINDOW",		/* 35 */
	"FILTER",				/* deprecated */
	"SEND_DE",
	"CWSPEED",
	"CWTONE",
	"WEIGHT",		/* 40 */
	"TXDELAY",
	"SUNSPOTS",
	"SFI",
	"SHOW_FREQUENCY",
	"EDITOR",		/* 45 */
	"PARTIALS",
	"USEPARTIALS",
	"POWERMULT_5",				/* deprecated */
	"POWERMULT_2",				/* deprecated */
	"POWERMULT_1",		/* 50 */	/* deprecated */
	"MANY_CALLS",				/* deprecated */
	"SERIAL_EXCHANGE",
	"COUNTRY_MULT",
	"2EU3DX_POINTS",
	"PORTABLE_MULT_2",	/* 55 */
	"MIXED",
	"TELNETHOST",
	"TELNETPORT",
	"TNCPORT",
	"FIFO_INTERFACE",	/* 60 */
	"RIGMODEL",
	"RIGSPEED",
	"TNCSPEED",
	"RIGPORT",
	"NETKEYER",		/* 65 */
	"NETKEYERPORT",
	"NETKEYERHOST",
	"ADDNODE",
	"THISNODE",
	"CQWW_M2",		/* 70 */
	"LAN_DEBUG",
	"ALT_0",
	"ALT_1",
	"ALT_2",
	"ALT_3",		/* 75 */
	"ALT_4",
	"ALT_5",
	"ALT_6",
	"ALT_7",
	"ALT_8",		/* 80 */
	"ALT_9",
	"CALLUPDATE",
	"TIME_OFFSET",
	"TIME_MASTER",
	"CTCOMPATIBLE",		/*  85  */
	"TWO_POINTS",
	"MULT_LIST",
	"SERIAL+SECTION",
	"SECTION_MULT",
	"MARKERS",		/* 90 */
	"DX_&_SECTIONS",
	"MARKERDOTS",
	"MARKERCALLS",
	"NOB4",
	/*LZ3NY */
	"COUNTRYLIST",		//by lz3ny      /* 95 */
	"COUNTRY_LIST_POINTS",	//by lz3ny
	"USE_COUNTRYLIST_ONLY",	//by lz3ny
	"MY_COUNTRY_POINTS",	//by lz3ny
	"MY_CONTINENT_POINTS",	//by lz3ny
	"DX_POINTS",		//by lz3ny                 /* 100 */
	"SHOW_TIME",
	"RXVT",
	"VKM1",
	"VKM2",
	"VKM3",		/* 105 */
	"VKM4",
	"VKM5",
	"VKM6",
	"VKM7",
	"VKM8",		/* 110 */
	"VKM9",
	"VKM10",
	"VKM11",
	"VKM12",
	"VKSPM",		/* 115 */
	"VKCQM",
	"WAZMULT",
	"ITUMULT",
	"CQDELAY",
	"PFX_MULT",		/* 120 */
	"CONTINENT_EXCHANGE",
	"RULES",
	"NOAUTOCQ",
	"SSBMODE",
	"NO_BANDSWITCH_ARROWKEYS",	/* 125 */
	"RIGCONF",
	"TLFCOLOR1",
	"TLFCOLOR2",
	"TLFCOLOR3",
	"TLFCOLOR4",		/* 130 */
	"TLFCOLOR5",
	"TLFCOLOR6",
	"SYNCFILE",
	"SSBPOINTS",
	"CWPOINTS",		/* 135 */
	"SOUNDCARD",
	"SIDETONE_VOLUME",
	"S_METER",
	"SC_DEVICE",
	"MFJ1278_KEYER",	/* 140 */
	"CLUSTERLOGIN",
	"ORION_KEYER",
	"INITIAL_EXCHANGE",
	"CWBANDWIDTH",
	"LOWBAND_DOUBLE",	/* 145 */
	"CLUSTER_LOG",
	"SERIAL+GRID4",
	"CHANGE_RST",
	"GMFSK",
	"RTTYMODE",		/* 150 */
	"DIGIMODEM",
	"LOGFREQUENCY",
	"IGNOREDUPE",
	"CABRILLO",
	"CW_TU_MSG",		/* 155 */	/* deprecated */
	"VKCWR",				/* deprecated */
	"VKSPR",				/* deprecated */
	"NO_RST",
<<<<<<< HEAD
	"MYQRA",
	"POWERMULT"		/* 160 */
=======
	"SERIAL_OR_SECTION"
>>>>>>> 4e72bffd
    };

    char **fields;
    char teststring[80];
    char buff[40];
    char outputbuff[80];
    int ii;
    char *j;
    int jj, hh;
    char *tk_ptr;


    /* split the inputline at '=' to max 2 elements
     *
     * leave the components in fields[0] (keyword) and
     * fields[1] for the parameters
     *
     * if only 1 component (no '='), it is only a keyword
     *    g_strstrip it and test for keywordlist
     *
     * if 2 components (there is a '=' in the line)
     *    g_strstrip first component and test for keywordlist
     *    g_strchug second component -> strip leading space from parameters
     *
     * That allows plain keywords and also keywords with parameters (which
     * follows a '=' sign
     */
    confirmation_needed = PARSE_OK;

    fields = g_strsplit( inputbuffer, "=", 2);
    g_strstrip( fields[0] );

    if ( *fields[0] == '\0' ) { 	/* only whitespace found? */
	g_strfreev( fields );
	return( PARSE_OK );
    }

    if (g_strv_length( fields ) == 2) { /* strip leading whitespace */
	g_strchug( fields[1] );		/* from parameters */
    }

    g_strlcpy( teststring, fields[0], sizeof(teststring) );

    for (ii = 0; ii < MAX_COMMANDS; ii++) {

	if (strcmp(teststring, commands[ii]) == 0) {
	    break;
	}
    }

    switch (ii) {

    case 0:{
	    KeywordNotSupported(teststring);
	    break;
	}
    case 1:{
	    KeywordNotSupported(teststring);
	    break;
	}
    case 2 ... 10:{	/* messages */
    	    PARAMETER_NEEDED(teststring);
	    strcpy(message[ii - 2], fields[1]);
	    break;
	}
    case 11 ... 13:{
    	    PARAMETER_NEEDED(teststring);
	    strcpy(message[ii - 2], fields[1]);
	    break;
	}
    case 14:{
    	    PARAMETER_NEEDED(teststring);
	    strcpy(message[12], fields[1]);
	    strcpy(sp_return, message[12]);
	    break;
	}
    case 15:{
    	    PARAMETER_NEEDED(teststring);
	    strcpy(message[13], fields[1]);
	    strcpy(cq_return, message[13]);
	    break;	/* end messages */
	}
    case 16:{
    	    PARAMETER_NEEDED(teststring);
	    if (strlen(fields[1]) > 20) {
		mvprintw(6,0,
			"WARNING: Defined call sign too long! exiting...\n");
		refreshp();
		exit(1);
	    }
	    if (strlen(fields[1]) == 0) {
		mvprintw(6, 0,
			 "WARNING: No callsign defined in logcfg.dat! exiting...\n");
		refreshp();
		exit(1);
	    }
	    /* strip NL and trailing whitespace */
	    g_strlcpy( call, g_strchomp(fields[1]), 20 );
	    /* as other code parts rely on a trailing NL on the call
	     * we add back such a NL for now */
	    strcat( call, "\n");
	    // check that call sign can be found in cty database !!
	    break;
	}
    case 17:
    case 122:{
    	    PARAMETER_NEEDED(teststring);
	    strcpy(whichcontest, g_strchomp(fields[1]));
	    if (strlen(whichcontest) > 40) {
		showmsg
		    ("WARNING: contest name is too long! exiting...");
		exit(1);
	    }
	    setcontest();
	    break;
	}
    case 18:{
    	    PARAMETER_NEEDED(teststring);
	    strcpy(logfile, g_strchomp(fields[1]));
	    break;
	}
    case 19:{
    	    PARAMETER_NEEDED(teststring);
	    g_strlcpy(keyer_device, g_strchomp(fields[1]),
		    sizeof(keyer_device));
	    break;
	}
    case 20:{		// Use the bandswitch output on parport0
			/* \todo add message if parameter too short */
	    use_bandoutput = 1;
	    if ((fields[1] != NULL) && (strlen(fields[1]) >= 10)) {
		for (jj = 0; jj <= 9; jj++)	// 10x
		{
		    hh = ((int) (fields[1][jj])) - 48;

		    if (hh >= 0 && hh <= 9)
			bandindexarray[jj] = hh;
		    else
			bandindexarray[jj] = 0;
		}
	    }
	    break;
	}
    case 21:{
	    recall_mult = 1;
	    break;
	}
    case 22:{
	    one_point = 1;
	    universal = 1;
	    break;
	}
    case 23:{
	    three_point = 1;
	    universal = 1;
	    break;
	}
    case 24:{
	    wysiwyg_multi = 1;
	    break;
	}
    case 25:{
	    wysiwyg_once = 1;
	    break;
	}
    case 26:{
	    trx_control = 1;
	    break;
	}
    case 27:{
	    rit = 1;
	    break;
	}
    case 28:{
	    shortqsonr = 1;
	    break;
	}
    case 29:{
	    shortqsonr = 0;
	    break;
	}
    case 30:{
	    contest = 1;
	    break;
	}
    case 31:{
	    cluster = CLUSTER;
	    break;
	}
    case 32:{
	    cluster = MAP;

	    /* init bandmap filtering */
	    bm_config.allband = 1;
	    bm_config.allmode = 1;
	    bm_config.showdupes = 1;
	    bm_config.skipdupes = 0;
	    bm_config.livetime = 900;

	    /* Allow configuration of bandmap display if keyword
	     * is followed by a '='
	     * Parameter format is BANDMAP=<xxx>,<number>
	     * <xxx> - string parsed for the letters B, M, D and S
	     * <number> - spot livetime in seconds (>=30)
	     */
	    if (fields[1] != NULL) {
		char **bm_fields;
		bm_fields = g_strsplit(fields[1], ",", 2);
		if (bm_fields[0] != NULL) {
		    char *ptr = bm_fields[0];
		    while (*ptr != '\0') {
			switch (*ptr++) {
			    case 'B': bm_config.allband = 0;
				      break;
			    case 'M': bm_config.allmode = 0;
				      break;
			    case 'D': bm_config.showdupes = 0;
				      break;
			    case 'S': bm_config.skipdupes = 1;
				      break;
			    default:
				      break;
			}
		    }
		}

		if (bm_fields[1] != NULL) {
		    int livetime;
		    g_strstrip(bm_fields[1]);
		    livetime = atoi(bm_fields[1]);
		    if (livetime >= 30)
			/* aging called every 2 seconds */
			bm_config.livetime = livetime/2;
		}


		g_strfreev(bm_fields);
	    }
	    break;
	}
    case 33:{
	    KeywordNotSupported(teststring);
	    break;
		}
    case 34:{
	    showscore_flag = 1;
	    break;
	}
    case 35:{
	    searchflg = 1;
	    break;
	}
    case 36:{
	    KeywordNotSupported(teststring);
	    break;
	}
    case 37:{
	    demode = 1;
	    break;
	}
    case 38:{
    	    PARAMETER_NEEDED(teststring);
	    buff[0] = '\0';
	    strncat(buff, fields[1], 2);
	    SetCWSpeed(atoi(buff));
	    break;
	}
    case 39:{
	    int tone;
    	    PARAMETER_NEEDED(teststring);
	    buff[0] = '\0';
	    strcat(buff, fields[1]);
	    tone = atoi(buff);
	    if ((tone > -1) && (tone < 1000)) {
		sprintf(tonestr, "%d", tone);
	    }
	    break;
	}
    case 40:{
    	    PARAMETER_NEEDED(teststring);
	    buff[0] = '\0';
	    strcat(buff, fields[1]);
	    weight = atoi(buff);
	    if (weight < -50)
		weight = -50;
	    if (weight > 50)
		weight = 50;
	    break;
	}
    case 41:{
    	    PARAMETER_NEEDED(teststring);
	    buff[0] = '\0';
	    strcat(buff, fields[1]);
	    txdelay = atoi(buff);
	    if (txdelay > 50)
		txdelay = 50;
	    if (txdelay < 0)
		txdelay = 0;
	    break;
	}
    case 42:{
    	    PARAMETER_NEEDED(teststring);
	    buff[0] = '\0';
	    strcat(buff, fields[1]);
	    outputbuff[0] = '\0';
	    sprintf(outputbuff, "WWV R=%d\n", atoi(buff));
	    strcpy(lastwwv, outputbuff);
	    break;
	}
    case 43:{
    	    PARAMETER_NEEDED(teststring);
	    buff[0] = '\0';
	    strcat(buff, fields[1]);
	    outputbuff[0] = '\0';
	    sprintf(outputbuff, "WWV SFI=%d\n", atoi(buff));
	    strcpy(lastwwv, outputbuff);
	    break;
	}
    case 44:{
	    showfreq = 1;
	    break;
	}
    case 45:{
    	    PARAMETER_NEEDED(teststring);
	    buff[0] = '\0';
	    strcat(buff, fields[1]);
	    if ((strncmp(buff, "MC", 2) == 0)
		|| (strncmp(buff, "mc", 2) == 0)) {
		editor = EDITOR_MC;
		break;
	    }

	    j = strstr(fields[1], "joe");
	    if (j != NULL) {
		editor = EDITOR_JOE;
		break;
	    }
	    j = strstr(fields[1], "vi");
	    if (j != NULL) {
		editor = EDITOR_VI;
		break;
	    } else {
		editor = EDITOR_E3;
		break;
	    }
	}
    case 46:{
	    partials = 1;
	    break;
	}

    case 47:{
	    use_part = 1;
	    break;
	}
    /*case 48:{
	    fixedmult = 5;
	    break;
	}
    case 49:{
	    fixedmult = 2;
	    break;
	}
    case 50:{
	    fixedmult = 1;
	    break;
	} */
    case 51:{
	    KeywordNotSupported(teststring);
	    break;
	}
    case 52:{
	    exchange_serial = 1;
	    break;
	}
    case 53:{
	    country_mult = 1;
	    break;
	}
    case 54:{
	    KeywordNotSupported(teststring);
	    break;
	}
    case 55:{
	    portable_x2 = 1;
	    break;
	}
    case 56:{
	    mixedmode = 1;
	    break;
	}
    case 57:{
	    PARAMETER_NEEDED(teststring);
	    g_strlcpy(pr_hostaddress, g_strchomp(fields[1]), 48);
	    break;
	}
    case 58:{
	    PARAMETER_NEEDED(teststring);
	    buff[0] = '\0';
	    strncat(buff, fields[1], 5);
	    portnum = atoi(buff);
	    packetinterface = TELNET_INTERFACE;
	    break;
	}
    case 59:{
	    PARAMETER_NEEDED(teststring);
	    buff[0] = '\0';
	    strcat(buff, fields[1]);
	    if (strlen(buff) > 2) {
		strncpy(tncportname, buff, 39);
	    } else
		tncport = atoi(buff) + 1;

	    packetinterface = TNC_INTERFACE;
	    break;
	}
    case 60:{
	    packetinterface = FIFO_INTERFACE;
	    break;
	}
    case 61:{
	    PARAMETER_NEEDED(teststring);
	    buff[0] = '\0';
	    strcat(buff, fields[1]);

	    if (strncmp(buff, "ORION", 5) == 0)
		rignumber = 2000;
	    else
		rignumber = atoi(buff);
#ifdef HAVE_LIBHAMLIB
	    myrig_model = (rig_model_t) rignumber;
#endif

	    break;
	}
    case 62:{
	    PARAMETER_NEEDED(teststring);
	    buff[0] = '\0';
	    strcat(buff, fields[1]);
	    serial_rate = atoi(buff);
	    break;
	}
    case 63:{
	    PARAMETER_NEEDED(teststring);
	    buff[0] = '\0';
	    strcat(buff, fields[1]);
	    tnc_serial_rate = atoi(buff);
	    break;
	}
    case 64:{
	    PARAMETER_NEEDED(teststring);
	    buff[0] = '\0';
	    strcat(buff, fields[1]);
	    strncpy(rigportname, buff, 39);
	    break;
	}
    case 65:{
	    keyerport = NET_KEYER;
	    break;
	}
    case 66:{
	    PARAMETER_NEEDED(teststring);
	    netkeyer_port = atoi(fields[1]);
	    break;
	}
    case 67:{
	    PARAMETER_NEEDED(teststring);
	    g_strlcpy(netkeyer_hostaddress, g_strchomp(fields[1]), 16);
	    break;
	}
    case 68:{
	    PARAMETER_NEEDED(teststring);
	    if (node < MAXNODES) {
		/* split host name and port number, separated by colon */
		char **an_fields;
		an_fields = g_strsplit(fields[1], ":", 2);
		/* copy host name */
		g_strlcpy(bc_hostaddress[node], g_strchomp(an_fields[0]),
			    sizeof(bc_hostaddress[0]));
		if (an_fields[1] != NULL) {
		    /* copy host port, if found */
		    g_strlcpy(bc_hostservice[node], g_strchomp(an_fields[1]),
				sizeof(bc_hostservice[0]));
		}
		g_strfreev(an_fields);

		if (node++ < MAXNODES)
		    nodes++;
	    }
	    lan_active = 1;
	    break;
	}
    case 69:{
	    char c;
	    PARAMETER_NEEDED(teststring);
	    c = toupper(fields[1][0]);
	    if (c >= 'A' && c <= 'H')
		thisnode = c;
	    else
		WrongFormat(teststring);
	    break;
	}
    case 70:{
	    cqwwm2 = 1;
	    break;
	}
    case 71:{
	    landebug = 1;
	    break;
	}
    case 72 ... 81:{	/* messages */
	    PARAMETER_NEEDED(teststring);
	    strcpy(message[ii - 58], fields[1]);
	    break;
	}
    case 82:{
	    call_update = 1;
	    break;
	}
    case 83:{
	    PARAMETER_NEEDED(teststring);
	    buff[0] = '\0';
	    strncat(buff, fields[1], 3);
	    timeoffset = atoi(buff);
	    if (timeoffset > 23)
		timeoffset = 23;
	    if (timeoffset < -23)
		timeoffset = -23;
	    break;
	}
    case 84:{
	    time_master = 1;
	    break;
	}
    case 85:{
	    ctcomp = 1;
	    break;
	}
    case 86:{
	    two_point = 1;
	    universal = 1;
	    break;
	}
    case 87:{
	    PARAMETER_NEEDED(teststring);
	    g_strlcpy(multsfile, g_strchomp(fields[1]), 80);
	    multlist = 1;
	    universal = 1;
	    break;
	}
    case 88:{
	    serial_section_mult = 1;
	    break;
	}
    case 89:{
	    sectn_mult = 1;
	    break;
	}
    case 90:{
	    PARAMETER_NEEDED(teststring);
	    strcpy(markerfile, g_strchomp(fields[1]));
	    xplanet = 1;
	    break;
	}
    case 91:{
	    dx_arrlsections = 1;
	    setcontest();
	    break;
	}
    case 92:{
	    PARAMETER_NEEDED(teststring);
	    strcpy(markerfile, g_strchomp(fields[1]));
	    xplanet = 2;
	    break;
	}
    case 93:{
	    PARAMETER_NEEDED(teststring);
	    strcpy(markerfile, g_strchomp(fields[1]));
	    xplanet = 3;
	    break;
	}
    case 94:{
	    nob4 = 1;
	    break;
	}
/* LZ3NY mods */
    case 95:{
	    /* COUNTRY_LIST   (in file or listed in logcfg.dat)     LZ3NY
	       First of all we are checking if inserted data in
	       COUNTRY_LIST= is a file name.  If it is we start
	       parsing the file. If we got our case insensitive contest name,
	       we copy the multipliers from it into multipliers_list.
	       If the input was not a file name we directly copy it into
	       multiplier_list (must not have a preceeding contest name).
	       The last step is to parse the multipliers_list into an array
	       (mit_multiplier_list) for future use.
	     */

	    int mit_fg = 0;
	    static char multiplier_list[50] = ""; 	/* use only first
							   COUNTRY_LIST
							   definition */
	    char mit_multlist[255] = "";
	    char buffer[255] = "";
	    FILE *fp;

	    PARAMETER_NEEDED(teststring);
	    if (strlen(multiplier_list) == 0) {	/* if first definition */
		g_strlcpy(mit_multlist, fields[1], sizeof(mit_multlist));
		g_strchomp(mit_multlist);	/* drop trailing whitespace */

		if ((fp = fopen(mit_multlist, "r")) != NULL) {

		    while ( fgets(buffer, sizeof(buffer), fp) != NULL ) {

			g_strchomp( buffer ); /* no trailing whitespace*/

			/* accept only a line starting with the contest name
			 * (CONTEST=) followed by ':' */
			if (strncasecmp (buffer, whichcontest,
				strlen(whichcontest) - 1) == 0) {

			    strncpy(multiplier_list,
				    buffer + strlen(whichcontest) + 1,
				    strlen(buffer) - 1);
			}
		    }

		    fclose(fp);
		} else {	/* not a file */

		    if (strlen(mit_multlist) > 0)
			strcpy(multiplier_list, mit_multlist);
		}
	    }

	    /* LZ3NY creating the array */
	    mit_mult_array = strtok(multiplier_list, ":,.- \t");
	    mit_fg = 0;

	    if (mit_mult_array != NULL) {
		while (mit_mult_array) {
		    strcpy(mit_multiplier_list[mit_fg], mit_mult_array);
		    mit_mult_array = strtok(NULL, ":,.-_\t ");
		    mit_fg++;
		}
	    }

	    /* on which multiplier side of the rules we are */
	    getpx(call);
	    mult_side = exist_in_country_list();
	    setcontest();
	    break;
	}

    case 96:{		// COUNTRY_LIST_POINTS
	    PARAMETER_NEEDED(teststring);
	    g_strlcpy(c_temp, fields[1], sizeof(c_temp));
	    if (countrylist_points == -1)
		countrylist_points = atoi(c_temp);

	    break;
	}
    case 97:{		// COUNTRY_LIST_ONLY
	    countrylist_only = 1;
	    if (mult_side == 1)
		countrylist_only = 0;

	    break;
	}
    case 98:{		//HOW Many points scores my country  lz3ny
	    PARAMETER_NEEDED(teststring);
	    g_strlcpy(c_temp, fields[1], sizeof(c_temp));
	    if (my_country_points == -1)
		my_country_points = atoi(c_temp);

	    break;
	}
    case 99:{		//MY_CONTINENT_POINTS       lz3ny
	    PARAMETER_NEEDED(teststring);
	    g_strlcpy(c_temp, fields[1], sizeof(c_temp));
	    if (my_cont_points == -1)
		my_cont_points = atoi(c_temp);

	    break;
	}
    case 100:{		//DX_CONTINENT_POINTS       lz3ny
	    PARAMETER_NEEDED(teststring);
	    g_strlcpy(c_temp, fields[1], sizeof(c_temp));
	    if (dx_cont_points == -1)
	    dx_cont_points = atoi(c_temp);

	    break;
       }
/* end LZ3NY mod */
    case 101:{		// show time in searchlog window
		show_time = 1;
		break;
	    }
    case 102:{		// use rxvt colours
		use_rxvt = 1;
		break;
	    }
    case 103 ... 116:{	// get phone messages
	    PARAMETER_NEEDED(teststring);
	    g_strlcpy(ph_message[ii - 103], g_strchomp(fields[1]), 71);
	    mvprintw(15, 5, "A: Phone message #%d is %s", ii - 103, ph_message[ii - 103]);	// (W9WI)
	    refreshp();
	    //                             system ("sleep 2");
	    if (strlen(ph_message[ii - 103]) > 0)
		use_vk = 1;
	    break;
	}
    case 117:{		// WAZ Zone is a Multiplier
		wazmult = 1;
		break;
	    }
    case 118:{		// ITU Zone is a Multiplier
		itumult = 1;
		break;
	    }
    case 119:{		// CQ Delay (0.5 sec)
		PARAMETER_NEEDED(teststring);
		buff[0] = '\0';
		strncpy(buff, fields[1], 3);
		cqdelay = atoi(buff);
		if ((cqdelay < 3) || (cqdelay > 60))
		    cqdelay = 20;

		break;
	    }
    case 120:{		// wpx style prefixes mult
		pfxmult = 1;	// enable set points
		wpx = 1;	// handle like wpx
		break;
	    }
    case 121:{		// exchange continent abbrev
		exc_cont = 1;
		break;
	    }
    case 123:{		// don't use auto_cq
		noautocq = 1;
		break;
	    }
    case 124:{		// start in SSB mode
		trxmode = SSBMODE;
		break;
	    }
    case 125:{		// arrow keys don't switch bands...
		no_arrows = 1;
		break;
	    }
    case 126:{		// Hamlib rig conf parameters
		PARAMETER_NEEDED(teststring);
		if (strlen(fields[1]) >= 80) {
		    showmsg
			("WARNING: rigconf parameters too long! exiting...");
		    sleep(5);
		    exit(1);
		}
		g_strlcpy(rigconf, g_strchomp(fields[1]), 80);	// RIGCONF=
		break;
	    }
    case 127:{		// define color GREEN (header)
		PARAMETER_NEEDED(teststring);
		if (strlen(fields[1]) >= 2 && isdigit(fields[1][0]) &&
			isdigit(fields[1][1])) {
		    tlfcolors[1][0] = fields[1][0] - 48;
		    tlfcolors[1][1] = fields[1][1] - 48;
		} else {
		    WrongFormat(teststring);
		}
		break;
	    }
    case 128 ... 132:{		// define color CYAN (windows), WHITE (log win)
		      		// MAGENTA (Marker / dupes), BLUE (input field)
				// and YELLOW (Window frames)
		PARAMETER_NEEDED(teststring);
		if (strlen(fields[1]) >= 2 && isdigit(fields[1][0]) &&
			isdigit(fields[1][1])) {
		    tlfcolors[ii - 128 + 3][0] = fields[1][0] - 48;
		    tlfcolors[ii - 128 + 3][1] = fields[1][1] - 48;
		} else {
		    WrongFormat(teststring);
		}
		break;
	    }
    case 133:{		// define name of synclogfile
		PARAMETER_NEEDED(teststring);
		strcpy(synclogfile, g_strchomp(fields[1]));
		break;
	    }
    case 134:{		//SSBPOINTS=
		PARAMETER_NEEDED(teststring);
		strcpy(buff, fields[1]);
		ssbpoints = atoi(buff);
		break;
	    }
    case 135:{		//CWPOINTS=
		PARAMETER_NEEDED(teststring);
		strcpy(buff, fields[1]);
		cwpoints = atoi(buff);
		break;
	    }
    case 136:{		// SOUNDCARD, use soundcard for cw sidetone
		sc_sidetone = 1;
		break;
	    }
    case 137:{		// sound card volume (default = 70)
		int volume;

		PARAMETER_NEEDED(teststring);
		volume = atoi(fields[1]);
		if (volume > -1 && volume < 101)
		    sprintf(sc_volume, "%d", volume);
		else
		    strcpy(sc_volume, "70");
		break;
	    }
    case 138:{
		int i = 0;

		PARAMETER_NEEDED(teststring);
		tk_ptr = strtok(fields[1], ":,.-_\t ");

		if (tk_ptr != NULL) {
		    while (tk_ptr) {
			if (i < 20)
			    scale_values[i] = atoi(tk_ptr);
			tk_ptr = strtok(NULL, ":,.-_\t ");
			i++;
		    }
		}

		break;
	    }
    case 139:{		// dsp for s-meter
		PARAMETER_NEEDED(teststring);
		g_strlcpy(sc_device, g_strchomp(fields[1]), sizeof(sc_device));
		break;
	    }
    case 140:{
		PARAMETER_NEEDED(teststring);
		keyerport = MFJ1278_KEYER;
		g_strlcpy(controllerport, g_strchomp(fields[1]),
			sizeof(controllerport));
		break;
	    }
    case 141:{
		PARAMETER_NEEDED(teststring);
		strcpy(clusterlogin, fields[1]);
		break;
	    }
    case 142:{
		KeywordNotSupported(teststring);
		break;
	    }
    case 143:{
		PARAMETER_NEEDED(teststring);
		g_strlcpy(exchange_list, g_strchomp(fields[1]),
			sizeof(exchange_list));
		break;
	    }
    case 144:{
		PARAMETER_NEEDED(teststring);
		cw_bandwidth = atoi(fields[1]);
		break;
	    }
    case 145:{
		lowband_point_mult = 1;
		break;
	    }
    case 146:{
		clusterlog = 1;
		break;
	    }
    case 147:{
		serial_grid4_mult = 1;
		break;
	    }
    case 148:{
		change_rst = 1;
		break;
	    }
    case 149:{
		PARAMETER_NEEDED(teststring);
		keyerport = GMFSK;
		g_strlcpy(controllerport, g_strchomp(fields[1]),
			sizeof(controllerport));
		break;
	    }
    case 150:{		// start in digital mode
		trxmode = DIGIMODE;
		strcpy(modem_mode, "RTTY");
		break;
	    }
    case 151:{
		PARAMETER_NEEDED(teststring);
		g_strlcpy(rttyoutput, g_strchomp(fields[1]), 111);
		break;
	    }
    case 152:{
		logfrequency = 1;
		break;
	    }
    case 153:{
		ignoredupe = 1;
		break;
	    }
    case 154:{		/* read name of cabrillo format to use */

		if (cabrillo != NULL) {
		    free(cabrillo);	/* free old string if already set */
		    cabrillo = NULL;
		}
	    	cabrillo = strdup(g_strchomp(fields[1]));
    		break;
	    }
    case 155:
    case 156:
    case 157:{
		KeywordNotSupported(teststring);
		break;
	    }
    case 158:{
		 no_rst = 1;
		 break;
	    }
<<<<<<< HEAD
    case 159:{
		PARAMETER_NEEDED(teststring);
		strcpy(myqra, fields[1]);
=======
	    
    case 159:{
		 serial_or_section = 1;
		 break;
	    }
>>>>>>> 4e72bffd

		if (check_qra(myqra) > 0) {
		    showmsg
			("WARNING: Invalid MYQRA parameters! exiting...");
		    sleep(5);
		    exit(1);
		}
		break;
	    }
    case 160:{
    	    PARAMETER_NEEDED(teststring);
	    if (fixedmult == 0.0 && atof(fields[1]) > 0.0) {
	      fixedmult = atof(fields[1]);
	    }
	    break;
	}
	    
    default: {
		KeywordNotSupported(g_strstrip(inputbuffer));
		break;
	    }
    }

    g_strfreev( fields );

    return( confirmation_needed );

}


/** Complain about problems in configuration
 *
 * Complains in standout mode about some problem. Beep and wait for
 * 2 seconds
 *
 * \param msg  The reason for the problem to be shown
 */
void Complain(char *msg) {
    attron(A_STANDOUT);
    showmsg(msg);
    attroff(A_STANDOUT);
    confirmation_needed = PARSE_CONFIRM;
    beep();
}

/** Complain about not supported keyword */
void KeywordNotSupported(char *keyword) {
    char msgbuffer[100];
    sprintf(msgbuffer,
	    "Keyword '%s' not supported. See man page.\n",
	    keyword);
    Complain(msgbuffer);
}

/** Complain about missing parameter */
void ParameterNeeded(char *keyword) {
    char msgbuffer[100];
    sprintf(msgbuffer,
	    "Keyword '%s' must be followed by an parameter ('=....'). See man page.\n",
	    keyword);
    Complain(msgbuffer);
}

/** Complain about wrong parameter format */
void WrongFormat(char *keyword) {
    char msgbuffer[100];
    sprintf(msgbuffer,
	    "Wrong parameter format for keyword '%s'. See man page.\n",
	    keyword);
    Complain(msgbuffer);
}<|MERGE_RESOLUTION|>--- conflicted
+++ resolved
@@ -1,13 +1,9 @@
 /*
 * Tlf - contest logging program for amateur radio operators
 * Copyright (C) 2001-2002-2003-2004 Rein Couperus <pa0rct@amsat.org>
-* 		2011-2012           Thomas Beierlein <tb@forth-ev.de>
+* 		2011-2014           Thomas Beierlein <tb@forth-ev.de>
 * 		2013 		    Fred DH5FS
-<<<<<<< HEAD
-*               2013                Ervin Hegedus <airween@gmail.com>
-=======
-*              2014                 Ervin Hegedus - HA2OS <airween@gmail.com>
->>>>>>> 4e72bffd
+*               2013-2014           Ervin Hegedus - HA2OS <airween@gmail.com>
 *
 * This program is free software; you can redistribute it and/or modify
 * it under the terms of the GNU General Public License as published by
@@ -60,11 +56,7 @@
 void ParameterNeeded(char *keyword);
 void WrongFormat(char *keyword);
 
-<<<<<<< HEAD
-#define  MAX_COMMANDS 161	/* commands in list */
-=======
-#define  MAX_COMMANDS 160	/* commands in list */
->>>>>>> 4e72bffd
+#define  MAX_COMMANDS 162	/* commands in list */
 
 
 int read_logcfg(void)
@@ -266,7 +258,7 @@
     extern int logfrequency;
     extern int ignoredupe;
     extern char myqra[7];
-    
+
     char commands[MAX_COMMANDS][30] = {
 	"enable",		/* 0 */		/* deprecated */
 	"disable",				/* deprecated */
@@ -428,12 +420,9 @@
 	"VKCWR",				/* deprecated */
 	"VKSPR",				/* deprecated */
 	"NO_RST",
-<<<<<<< HEAD
 	"MYQRA",
-	"POWERMULT"		/* 160 */
-=======
+	"POWERMULT",		/* 160 */
 	"SERIAL_OR_SECTION"
->>>>>>> 4e72bffd
     };
 
     char **fields;
@@ -1362,17 +1351,9 @@
 		 no_rst = 1;
 		 break;
 	    }
-<<<<<<< HEAD
     case 159:{
 		PARAMETER_NEEDED(teststring);
 		strcpy(myqra, fields[1]);
-=======
-	    
-    case 159:{
-		 serial_or_section = 1;
-		 break;
-	    }
->>>>>>> 4e72bffd
 
 		if (check_qra(myqra) > 0) {
 		    showmsg
@@ -1389,7 +1370,11 @@
 	    }
 	    break;
 	}
-	    
+    case 161:{
+		 serial_or_section = 1;
+		 break;
+	    }
+
     default: {
 		KeywordNotSupported(g_strstrip(inputbuffer));
 		break;
