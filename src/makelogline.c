/*
 * Tlf - contest logging program for amateur radio operators
 * Copyright (C) 2001-2002-2003-2004-2005 Rein Couperus <pa0r@amsat.org>
 *
 * This program is free software; you can redistribute it and/or modify
 * it under the terms of the GNU General Public License as published by
 * the Free Software Foundation; either version 2 of the License, or
 * (at your option) any later version.
 *
 * This program is distributed in the hope that it will be useful,
 * but WITHOUT ANY WARRANTY; without even the implied warranty of
 * MERCHANTABILITY or FITNESS FOR A PARTICULAR PURPOSE.  See the
 * GNU General Public License for more details.
 *
 * You should have received a copy of the GNU General Public License
 * along with this program; if not, write to the Free Software
 * Foundation, Inc., 59 Temple Place, Suite 330, Boston, MA  02111-1307  USA
 */
	/* ------------------------------------------------------------
	 *        Makelogline takes care of formatting the log
	 *                       items
	 *--------------------------------------------------------------*/

#include "globalvars.h"
#include "makelogline.h"
#include "dxcc.h"

#include <assert.h>

/** Construct a new line to add to the logfile.
 *
 * The structure of a logline entry is as follows:
 * - each logline contains exactly 80 characters
 * - it consists of 2 parts
 *   | fixed part one (54 chars) | contest dependent part 2 (26 chars) |
 * - fixed part:\n
 *     \verbatim
 *     0        1         2         3         4         5
 *     123456789012345678901234567890123456789012345678901234
<<<<<<< HEAD
 *     bndmod dd-mmm-yy hh:mm qso.  call.......... rst  rst  
 *                            nr..                 his  my.\endverbatim
 *   Alternatively in 'qso' or 'dxped' mode if 'LOGFREQUENCY' is set 
 *     there is the khz part of the working frequnecy instead of 
=======
 *     bndmod dd-mmm-yy hh:mm qso.  call.......... rst  rst
 *                            nr..                 his  my.\endverbatim
 *   Alternatively in 'qso' or 'dxped' mode if 'LOGFREQUENCY' is set
 *     there is the khz part of the working frequnecy instead of
>>>>>>> b1d46781
 *     the qso number:
 *     \verbatim
 *     0        1         2         3         4         5
 *     123456789012345678901234567890123456789012345678901234
<<<<<<< HEAD
 *     bndmod dd-mmm-yy hh:mm  khz  call.......... rst  rst  
=======
 *     bndmod dd-mmm-yy hh:mm  khz  call.......... rst  rst
>>>>>>> b1d46781
 *                                                 his  my.\endverbatim
 * - contest dependent part (list may not complete):\n
 *   - QSO mode
 *     \verbatim
 *     5    6         7         8
 *     56789012345678901234567890
 *     comment................\endverbatim
 *   - wpx
 *     \verbatim
 *     5    6         7         8
 *     56789012345678901234567890
 *     serialnr      pfx     pp\endverbatim
 *     pfx - new prefix, pp -points
 *   - cqww
 *     \verbatim
 *     5    6         7         8
 *     56789012345678901234567890
<<<<<<< HEAD
 *     hiszone       pfx zn  pp\endverbatim
=======
 *     hiszone       pfx  zn pp\endverbatim
>>>>>>> b1d46781
 *     zn - new zone
 *   - normal contest
 *     \verbatim
 *     5    6         7         8
 *     56789012345678901234567890
 *     exchange      mult    pp\endverbatim
 *     mult - multi (cty, province, ...)
 *   - arllss
 *     \verbatim
 *     5    6         7         8
 *     56789012345678901234567890
 *     nr.. p cc sctn        pp\endverbatim
<<<<<<< HEAD
 *     nr - serial exchange, p - precedent, cc - check, sctn - section
=======
 *     nr - serial exchange, p - precedent, cc - check, sctn - ARRL/RAC section
 *   - arrlfd
 *     5    6         7         8
 *     56789012345678901234567890
 *     class         sctn    pp\endverbatim
 *     class - TX count + operator class, sctn - ARRL/RAC section
>>>>>>> b1d46781
 */

void makelogline(void)
{

    extern int logfrequency;
    extern int trx_control;
    extern char whichcontest[];
    extern float freq;
    extern int points;
    extern int no_rst;

    static char time_buf[80];
    char fillspaces[50] = "                              ";
    static int lastbandinx = 0;
    char grid[7] = "";
    int sr_nr = 0;
    int i;
    char khz[5] = " 000";
    char freq_buff[10];
    int fnr = 0;
    int new_pfx;

    /* first fixed (contest independent) part */

    logline4[0] = '\0';
    qsonr_to_str();
    get_time();

    strftime(time_buf, 60, " %d-%b-%y %H:%M ", time_ptr);

    if (wpx == 1) {		// 10 minute timer
	if (lastbandinx != bandinx) {
	    lastbandinx = bandinx;
	    minute_timer = 600;	// 10 minutes
	}
    }

    strcat(logline4, band[bandinx]);

    if (trxmode == CWMODE)
	strcat(logline4, "CW ");
    else if (trxmode == SSBMODE)
	strcat(logline4, "SSB");
    else
	strcat(logline4, "DIG");

    strcat(logline4, time_buf);

    if (logfrequency == 1 &&
	trx_control == 1 &&
	((strcmp(whichcontest, "qso") == 0) ||
	 (strcmp(whichcontest, "dxped") == 0))) {
	fnr = (int) freq;
	fnr = fnr % 1000;
	sprintf(khz, " %3d", fnr);	// show freq.
	strcat(logline4, khz);

    } else {
	if ((lan_active == 1) && (exchange_serial == 1)) {	// show qso nr
	    strcat(logline4, lastqsonr);
	    lastqsonr[0] = '\0';
	} else
	    strcat(logline4, qsonrstr);
    }

    if (lan_active == 1 && cqwwm2 == 1) {
	logline4[27] = thisnode;	// set node ID...
	logline4[28] = '\0';
	strcat(logline4, " ");
    } else
	strcat(logline4, "  ");

    strcat(logline4, hiscall);	/*  29 */
    strcpy(lastcall, hiscall);  /* remember  for edit  */
    strncat(logline4, fillspaces, (15 - strlen(hiscall)));	/*  44 */

    if (no_rst == 0) {
	if ((trxmode == CWMODE) || (trxmode == DIGIMODE)) {
	    his_rst[2] = '9';
	    my_rst[2] = '9';
	} else {
	    his_rst[2] = ' ';
	    my_rst[2] = ' ';
	}

	strcat(logline4, his_rst);	/* till 54 */
	strcat(logline4, "  ");
	strcat(logline4, my_rst);
	strcat(logline4, "  ");
    } else {
	strcat(logline4, "---  ---  ");	/* instead of RST */
    }

<<<<<<< HEAD
    strcat(logline4, his_rst);	/* till 54 */
    strcat(logline4, "  ");
    strcat(logline4, my_rst);
    strcat(logline4, "  ");

    his_rst[1] = '9';		/* restore RST to 599 */
    my_rst[1] = '9';


    /* second (contest dependent part of logline */
    
    if (arrlss == 1) {		
=======
    /* second (contest dependent part of logline */

    if (arrlss == 1) {
>>>>>>> b1d46781
	// ----------------------------arrlss----------------
	strcat(logline4, ssexchange);
	section[0] = '\0';

    } else if (serial_section_mult == 1) {
	//-------------------------serial_section---------------
	sprintf(logline4 + 54, "%s", comment);
	section[0] = '\0';

    } else if (serial_grid4_mult == 1) {
	//-------------------------serial_grid 4 characters---------------
	sr_nr = atoi(comment);
	for (i = 0; i < 11; i++) {
	    if (comment[i] > 64 && comment[i] < 91) {
		break;
	    }
	}
	strncpy(grid, comment + i, 6);
	grid[6] = '\0';

	sprintf(logline4 + 54, "%4.0d %s", sr_nr, grid);
	section[4] = '\0';

    } else if (sectn_mult == 1) {
	//-------------------------section only---------------
	sprintf(logline4 + 54, "%s", section);
	section[0] = '\0';

    } else if ((cqww == 1) || (wazmult == 1) || (itumult == 1)) {
	//-------------------------cqww----------------
/*
	if (strlen(zone_fix) > 1) {
		strcat (logline4, zone_fix);
	} else
		strcat (logline4, zone_export);
*/
	strcat(logline4, comment);
    } else {	//----------------------end cqww ---------------
	strcat(logline4, comment);
    }

    strcpy(lastcomment, comment);	/* remember for edit  */

<<<<<<< HEAD
    strncat(logline4, fillspaces, (77 - strlen(logline4)));
=======
    if (strlen(logline4) < 77)
	strncat(logline4, fillspaces, (77 - strlen(logline4)));
>>>>>>> b1d46781

    if (contest == 1)
	logline4[68] = '\0';

<<<<<<< HEAD
    /* If WPX 
=======
    /* If WPX
>>>>>>> b1d46781
     * -> add prefix to prefixes_worked and include new pfx in log line */
    new_pfx = (add_pfx(pxstr) == 0);	/* add prefix, remember if new */

    if (wpx ==1) {			/* wpx */
	if (new_pfx) {
<<<<<<< HEAD
	    strcat(logline4, pxstr);
=======
	    /** \todo FIXME: prefix can be longer than 5 char, e.g. LY1000 */
	    strncat(logline4, pxstr, 5);
>>>>>>> b1d46781
	    strncat(logline4, fillspaces, (5 - strlen(pxstr)));
	} else
	    strncat(logline4, fillspaces, 5);
    }

    if ((cqww == 1) || (wazmult == 1) || (itumult == 1)) {
	/* ------------cqww --------------------- */
	logline4[68] = '\0';

	if (addcty != 0) {
	    if (dxcc_by_index(addcty)->pfx[0] == '*')
		strncat(logline4, dxcc_by_index(addcty) -> pfx+1, 5);
	    else
		strncat(logline4, dxcc_by_index(addcty) -> pfx, 5);

	    strncat(logline4, fillspaces, 73 - strlen(logline4));
	    addcty = 0;
	} else {
	    strcat(logline4, "     ");
	}

	if (addzone != 0) {
/*
		if (strlen(zone_fix) > 1) {
			strncat (logline4, zone_fix, 2);
		} else
			strncat (logline4, zone_export, 2);
*/
	    if (strlen(comment) < 2) {
		strcat(logline4, "0");
		strncat(logline4, comment, 1);
	    } else
		strncat(logline4, comment, 2);

	    strcat(logline4, "  ");
	    addzone = 0;
	} else {
	    strcat(logline4, "    ");
	    zone_fix[0] = '\0';
	}
	//----------------------------------end cqww-----------------

    } else if (arrldx_usa == 1) {
	logline4[68] = '\0';
	if (addcty != 0) {
	    strcat(logline4, dxcc_by_index(addcty) -> pfx);

	    strncat(logline4, fillspaces, 77 - strlen(logline4));
	    addcty = 0;

	} else
	    strncat(logline4, fillspaces, 9);

    } else if ((dx_arrlsections == 1) && (countrynr != w_cty)
	       && (countrynr != ve_cty)) {
	logline4[68] = '\0';

	if (addcty != 0) {
	    strcat(logline4, dxcc_by_index(addcty) -> pfx);

	    strncat(logline4, fillspaces, 77 - strlen(logline4));
	    addcty = 0;

	} else {
	    strncat(logline4, fillspaces, 9);
	}
    } else if ((wysiwyg_multi == 1)
	       || (serial_section_mult == 1)
	       || (sectn_mult == 1)
	       || (serial_grid4_mult)) {

	logline4[68] = '\0';

	if (shownewmult >= 0) {

	    strcat(logline4, mults[shownewmult]);

	    strncat(logline4, fillspaces, 77 - strlen(logline4));
	    shownewmult = -1;

	} else
	    strncat(logline4, fillspaces, 9);

    } else if ((dx_arrlsections == 1)
	       && ((countrynr == w_cty) || (countrynr == ve_cty))) {
	logline4[68] = '\0';

	if (shownewmult >= 0) {

	    strcat(logline4, mults[shownewmult]);

	    strncat(logline4, fillspaces, 77 - strlen(logline4));
	    shownewmult = -1;

	} else
	    strncat(logline4, fillspaces, 9);

    } else if (pacc_pa_flg == 1) {

	logline4[68] = '\0';

	if (addcty != 0) {
	    strcat(logline4, dxcc_by_index(addcty) -> pfx);

	    strncat(logline4, fillspaces, 77 - strlen(logline4));
	    addcty = 0;

	} else if (addcallarea == 1) {

	    strncat(logline4, pxstr, 3);

	    strncat(logline4, fillspaces, 77 - strlen(logline4));

	    addcallarea = 0;

	} else
	    strncat(logline4, fillspaces, 9);

    } else if ((universal == 1)
	       && ((country_mult == 1) || (dx_arrlsections == 1))) {

	logline4[68] = '\0';

	if (addcty != 0) {
	    strcat(logline4, dxcc_by_index(addcty) -> pfx);

	    strncat(logline4, fillspaces, 77 - strlen(logline4));
	    addcty = 0;

	} else
	    strncat(logline4, fillspaces, 9);

    } else if (wpx == 1) {
	strncat(logline4, fillspaces, 4);
    } else if (arrl_fd == 1) {
	strncat(logline4, fillspaces, 4);
    } else if ((one_point == 1) || (two_point == 1) || (three_point == 1)) {
	strncat(logline4, fillspaces, 4);
    } else {
	strncat(logline4, fillspaces, 4);
    }

    i = 77 - strlen(logline4);
    if (i > 0)				/* fill line until column 77 */
	strncat(logline4, fillspaces, i);


    score();			/* update qso's per band */

    if ((contest == 1) && (dxped == 0)) {
	    sprintf(logline4 + 76, "%2d", points);
    } else {
<<<<<<< HEAD
	sprintf(logline4 + 76, "  ");
    }

    assert(strlen(logline4) <= 80);

    strncat(logline4, fillspaces, 80 - strlen(logline4));
=======
	sprintf(logline4 + 76, "  ");	/* no points for dxpedition */
    }


    assert(strlen(logline4) <= 80);
    strncat(logline4, fillspaces, 80 - strlen(logline4));

    /* add freq to end of logline */
    if (trx_control == 1) {
	snprintf(freq_buff, 8, "%7.1f", freq);
    } else {
	snprintf(freq_buff, 8, "        ");
    }
    strcat(logline4, freq_buff);
>>>>>>> b1d46781
}<|MERGE_RESOLUTION|>--- conflicted
+++ resolved
@@ -37,26 +37,15 @@
  *     \verbatim
  *     0        1         2         3         4         5
  *     123456789012345678901234567890123456789012345678901234
-<<<<<<< HEAD
- *     bndmod dd-mmm-yy hh:mm qso.  call.......... rst  rst  
- *                            nr..                 his  my.\endverbatim
- *   Alternatively in 'qso' or 'dxped' mode if 'LOGFREQUENCY' is set 
- *     there is the khz part of the working frequnecy instead of 
-=======
  *     bndmod dd-mmm-yy hh:mm qso.  call.......... rst  rst
  *                            nr..                 his  my.\endverbatim
  *   Alternatively in 'qso' or 'dxped' mode if 'LOGFREQUENCY' is set
  *     there is the khz part of the working frequnecy instead of
->>>>>>> b1d46781
  *     the qso number:
  *     \verbatim
  *     0        1         2         3         4         5
  *     123456789012345678901234567890123456789012345678901234
-<<<<<<< HEAD
- *     bndmod dd-mmm-yy hh:mm  khz  call.......... rst  rst  
-=======
  *     bndmod dd-mmm-yy hh:mm  khz  call.......... rst  rst
->>>>>>> b1d46781
  *                                                 his  my.\endverbatim
  * - contest dependent part (list may not complete):\n
  *   - QSO mode
@@ -74,11 +63,7 @@
  *     \verbatim
  *     5    6         7         8
  *     56789012345678901234567890
-<<<<<<< HEAD
- *     hiszone       pfx zn  pp\endverbatim
-=======
  *     hiszone       pfx  zn pp\endverbatim
->>>>>>> b1d46781
  *     zn - new zone
  *   - normal contest
  *     \verbatim
@@ -91,16 +76,12 @@
  *     5    6         7         8
  *     56789012345678901234567890
  *     nr.. p cc sctn        pp\endverbatim
-<<<<<<< HEAD
- *     nr - serial exchange, p - precedent, cc - check, sctn - section
-=======
  *     nr - serial exchange, p - precedent, cc - check, sctn - ARRL/RAC section
  *   - arrlfd
  *     5    6         7         8
  *     56789012345678901234567890
  *     class         sctn    pp\endverbatim
  *     class - TX count + operator class, sctn - ARRL/RAC section
->>>>>>> b1d46781
  */
 
 void makelogline(void)
@@ -195,24 +176,9 @@
 	strcat(logline4, "---  ---  ");	/* instead of RST */
     }
 
-<<<<<<< HEAD
-    strcat(logline4, his_rst);	/* till 54 */
-    strcat(logline4, "  ");
-    strcat(logline4, my_rst);
-    strcat(logline4, "  ");
-
-    his_rst[1] = '9';		/* restore RST to 599 */
-    my_rst[1] = '9';
-
-
     /* second (contest dependent part of logline */
-    
-    if (arrlss == 1) {		
-=======
-    /* second (contest dependent part of logline */
 
     if (arrlss == 1) {
->>>>>>> b1d46781
 	// ----------------------------arrlss----------------
 	strcat(logline4, ssexchange);
 	section[0] = '\0';
@@ -256,32 +222,20 @@
 
     strcpy(lastcomment, comment);	/* remember for edit  */
 
-<<<<<<< HEAD
-    strncat(logline4, fillspaces, (77 - strlen(logline4)));
-=======
     if (strlen(logline4) < 77)
 	strncat(logline4, fillspaces, (77 - strlen(logline4)));
->>>>>>> b1d46781
 
     if (contest == 1)
 	logline4[68] = '\0';
 
-<<<<<<< HEAD
-    /* If WPX 
-=======
     /* If WPX
->>>>>>> b1d46781
      * -> add prefix to prefixes_worked and include new pfx in log line */
     new_pfx = (add_pfx(pxstr) == 0);	/* add prefix, remember if new */
 
     if (wpx ==1) {			/* wpx */
 	if (new_pfx) {
-<<<<<<< HEAD
-	    strcat(logline4, pxstr);
-=======
 	    /** \todo FIXME: prefix can be longer than 5 char, e.g. LY1000 */
 	    strncat(logline4, pxstr, 5);
->>>>>>> b1d46781
 	    strncat(logline4, fillspaces, (5 - strlen(pxstr)));
 	} else
 	    strncat(logline4, fillspaces, 5);
@@ -434,14 +388,6 @@
     if ((contest == 1) && (dxped == 0)) {
 	    sprintf(logline4 + 76, "%2d", points);
     } else {
-<<<<<<< HEAD
-	sprintf(logline4 + 76, "  ");
-    }
-
-    assert(strlen(logline4) <= 80);
-
-    strncat(logline4, fillspaces, 80 - strlen(logline4));
-=======
 	sprintf(logline4 + 76, "  ");	/* no points for dxpedition */
     }
 
@@ -456,5 +402,4 @@
 	snprintf(freq_buff, 8, "        ");
     }
     strcat(logline4, freq_buff);
->>>>>>> b1d46781
 }