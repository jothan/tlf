/*
 * Tlf - contest logging program for amateur radio operators
 * Copyright (C) 2001-2002-2003-2004 Rein Couperus <pa0r@amsat.org>
 *
 * This program is free software; you can redistribute it and/or modify
 * it under the terms of the GNU General Public License as published by
 * the Free Software Foundation; either version 2 of the License, or
 * (at your option) any later version.
 *
 * This program is distributed in the hope that it will be useful,
 * but WITHOUT ANY WARRANTY; without even the implied warranty of
 * MERCHANTABILITY or FITNESS FOR A PARTICULAR PURPOSE.  See the
 * GNU General Public License for more details.
 *
 * You should have received a copy of the GNU General Public License
 * along with this program; if not, write to the Free Software
 * Foundation, Inc., 51 Franklin Street, Fifth Floor, Boston, MA  02110-1301 USA
 */

/* ------------------------------------------------------------
 *      get trx info
 *
 *--------------------------------------------------------------*/


#include "tlf.h"
#include "tlf_curses.h"
<<<<<<< HEAD
=======
#include "callinput.h"
#include "bands.h"

#include <hamlib/rig.h>

#ifdef RIG_PASSBAND_NOCHANGE
#define TLF_DEFAULT_PASSBAND RIG_PASSBAND_NOCHANGE
#else
#define TLF_DEFAULT_PASSBAND RIG_PASSBAND_NORMAL
#endif

/* output frequency to rig or other rig-related request
 *
 * possible values:
 *  0 - poll rig
 *  SETCWMODE
 *  SETSSBMODE
 *  RESETRIT
 *  SETDIGIMODE
 *  else - set rig frequency
 *
 */
static freq_t outfreq = 0;

static pthread_mutex_t outfreq_mutex = PTHREAD_MUTEX_INITIALIZER;

static double get_current_seconds();
static void handle_trx_bandswitch(const freq_t freq);

void set_outfreq(freq_t hertz) {
    if (!trx_control) {
	hertz = 0;      // no rig control, ignore request
    }
    pthread_mutex_lock(&outfreq_mutex);
    outfreq = hertz;
    pthread_mutex_unlock(&outfreq_mutex);
}

freq_t get_outfreq() {
    return outfreq;
}

static freq_t get_and_reset_outfreq() {
    pthread_mutex_lock(&outfreq_mutex);
    freq_t f = outfreq;
    outfreq = 0.0;
    pthread_mutex_unlock(&outfreq_mutex);
    return f;
}

static rmode_t get_ssb_mode() {
    // LSB below 14 MHz, USB above it
    return (freq < bandcorner[BANDINDEX_20][0] ? RIG_MODE_LSB : RIG_MODE_USB);
}

static pbwidth_t get_cw_bandwidth() {
    // use specified bandwidth (CWBANDWIDTH) if available
    return (cw_bandwidth > 0 ? cw_bandwidth : TLF_DEFAULT_PASSBAND);
}


void gettxinfo(void) {

    freq_t rigfreq;
    vfo_t vfo;
    pbwidth_t bwidth;
    int retval;
    int retvalmode;
    int fldigi_shift_freq;

    static double last_freq_time = 0.0;
    static int oldbandinx;

    if (!trx_control)
	return;

    /* CAT PTT wanted, available, inactive, and PTT On requested
     */
    if (rigptt == (CAT_PTT_USE | CAT_PTT_ON)) {
	pthread_mutex_lock(&rig_lock);
	retval = rig_set_ptt(my_rig, RIG_VFO_CURR, RIG_PTT_ON);
	pthread_mutex_unlock(&rig_lock);

	/* Set PTT active bit. */
	rigptt |= CAT_PTT_ACTIVE;

	/* Clear PTT On requested bit. */
	rigptt &= ~CAT_PTT_ON;
    }

    /* CAT PTT wanted, available, active and PTT Off requested
     */
    if (rigptt == (CAT_PTT_USE | CAT_PTT_ACTIVE | CAT_PTT_OFF)) {
	pthread_mutex_lock(&rig_lock);
	retval = rig_set_ptt(my_rig, RIG_VFO_CURR, RIG_PTT_OFF);
	pthread_mutex_unlock(&rig_lock);

	/* Clear PTT Off requested bit. */
	rigptt &= ~CAT_PTT_OFF;

	/* Clear PTT active bit. */
	rigptt &= ~CAT_PTT_ACTIVE;
    }

    freq_t reqf = get_and_reset_outfreq();  // get actual request

    if (reqf == 0) {

	rigfreq = 0.0;

	double now = get_current_seconds();
	if (now < last_freq_time + 0.2) {
	    return;   // last read-out was within 200 ms, skip this query
	}
	last_freq_time = now;

	pthread_mutex_lock(&rig_lock);
	retval = rig_get_vfo(my_rig, &vfo); /* initialize RIG_VFO_CURR */
	pthread_mutex_unlock(&rig_lock);

	if (retval == RIG_OK || retval == -RIG_ENIMPL || retval == -RIG_ENAVAIL) {
	    pthread_mutex_lock(&rig_lock);
	    retval = rig_get_freq(my_rig, RIG_VFO_CURR, &rigfreq);
	    pthread_mutex_unlock(&rig_lock);

	    if (trxmode == DIGIMODE && (digikeyer == GMFSK || digikeyer == FLDIGI)
		    && retval == RIG_OK) {

		pthread_mutex_lock(&rig_lock);
		retvalmode = rig_get_mode(my_rig, RIG_VFO_CURR, &rigmode, &bwidth);
		pthread_mutex_unlock(&rig_lock);

		if (retvalmode != RIG_OK) {
		    rigmode = RIG_MODE_NONE;
		}
	    }
	}

	if (trxmode == DIGIMODE && (digikeyer == GMFSK || digikeyer == FLDIGI)) {
	    rigfreq += (freq_t)fldigi_get_carrier();
	    if (rigmode == RIG_MODE_RTTY || rigmode == RIG_MODE_RTTYR) {
		fldigi_shift_freq = fldigi_get_shift_freq();
		if (fldigi_shift_freq != 0) {
		    pthread_mutex_lock(&rig_lock);
		    retval = rig_set_freq(my_rig, RIG_VFO_CURR,
					  ((freq_t)rigfreq + (freq_t)fldigi_shift_freq));
		    pthread_mutex_unlock(&rig_lock);
		}
	    }
	}

	if (retval != RIG_OK || rigfreq < 0.1) {
	    freq = 0.0;
	    return;
	}


	if (rigfreq >= bandcorner[0][0]) {
	    freq = rigfreq; // Hz
	}

	bandinx = freq2bandindex((unsigned int)freq);

	bandfrequency[bandinx] = freq;

	if (bandinx != oldbandinx) {	// band change on trx
	    oldbandinx = bandinx;
	    handle_trx_bandswitch((int) freq);
	}

	/* read speed from rig */
	if (cwkeyer == HAMLIB_KEYER) {
	    int rig_cwspeed;
	    retval = hamlib_keyer_get_speed(&rig_cwspeed);

	    if (retval == RIG_OK) {
		if (GetCWSpeed() != rig_cwspeed) { // FIXME: doesn't work if rig speed is between the values from CW_SPEEDS
		    SetCWSpeed(rig_cwspeed);

		    attron(COLOR_PAIR(C_HEADER) | A_STANDOUT);
		    mvprintw(0, 14, "%2u", GetCWSpeed());
		}
	    } else {
		TLF_LOG_WARN("Problem with rig link: %s", rigerror(retval));
	    }
	}

    } else if (reqf == SETCWMODE) {

	pthread_mutex_lock(&rig_lock);
	retval = rig_set_mode(my_rig, RIG_VFO_CURR, RIG_MODE_CW, get_cw_bandwidth());
	pthread_mutex_unlock(&rig_lock);

	if (retval != RIG_OK) {
	    TLF_LOG_WARN("Problem with rig link: %s", rigerror(retval));
	}

    } else if (reqf == SETSSBMODE) {

	pthread_mutex_lock(&rig_lock);
	retval = rig_set_mode(my_rig, RIG_VFO_CURR, get_ssb_mode(),
			      TLF_DEFAULT_PASSBAND);
	pthread_mutex_unlock(&rig_lock);

	if (retval != RIG_OK) {
	    TLF_LOG_WARN("Problem with rig link: %s", rigerror(retval));
	}

    } else if (reqf == SETDIGIMODE) {
	rmode_t new_mode = digi_mode;
	if (new_mode == RIG_MODE_NONE) {
	    if (digikeyer == FLDIGI)
		new_mode = RIG_MODE_USB;
	    else
		new_mode = RIG_MODE_LSB;
	}
	pthread_mutex_lock(&rig_lock);
	retval = rig_set_mode(my_rig, RIG_VFO_CURR, new_mode,
			      TLF_DEFAULT_PASSBAND);
	pthread_mutex_unlock(&rig_lock);

	if (retval != RIG_OK) {
	    TLF_LOG_WARN("Problem with rig link: %s", rigerror(retval));
	}

    } else if (reqf == RESETRIT) {
	pthread_mutex_lock(&rig_lock);
	retval = rig_set_rit(my_rig, RIG_VFO_CURR, 0);
	pthread_mutex_unlock(&rig_lock);

	if (retval != RIG_OK) {
	    TLF_LOG_WARN("Problem with rig link: %s", rigerror(retval));
	}

    } else {
	// set rig frequency (or carrier) to `reqf'
	reqf -= fldigi_get_carrier();
	pthread_mutex_lock(&rig_lock);
	retval = rig_set_freq(my_rig, RIG_VFO_CURR, (freq_t) reqf);
	pthread_mutex_unlock(&rig_lock);

	if (retval != RIG_OK) {
	    TLF_LOG_WARN("Problem with rig link: set frequency: %s", rigerror(retval));
	}

    }

}


static double get_current_seconds() {
    struct timeval tv;
    gettimeofday(&tv, NULL);
    return tv.tv_sec + tv.tv_usec / 1e6;
}


static void handle_trx_bandswitch(const freq_t freq) {

    send_bandswitch(freq);

    rmode_t mode = RIG_MODE_NONE;           // default: no change
    pbwidth_t width = TLF_DEFAULT_PASSBAND; // passband width, in Hz

    if (trxmode == SSBMODE) {
	mode = get_ssb_mode();
    } else if (trxmode == DIGIMODE) {
	if ((rigmode & (RIG_MODE_LSB | RIG_MODE_USB | RIG_MODE_RTTY | RIG_MODE_RTTYR))
		!= rigmode) {
	    mode = RIG_MODE_LSB;
	}
    } else {
	mode = RIG_MODE_CW;
	width = get_cw_bandwidth();
    }

    if (mode == RIG_MODE_NONE) {
	return;     // no change was requested
    }

    pthread_mutex_lock(&rig_lock);
    int retval = rig_set_mode(my_rig, RIG_VFO_CURR, mode, width);
    pthread_mutex_unlock(&rig_lock);

    if (retval != RIG_OK) {
	TLF_LOG_WARN("Problem with rig link: %s", rigerror(retval));
    }
>>>>>>> e7cb6d05

void display_cw_speed(unsigned int wpm) {
    attron(COLOR_PAIR(C_HEADER) | A_STANDOUT);
    mvprintw(0, 14, "%2u", wpm);
}<|MERGE_RESOLUTION|>--- conflicted
+++ resolved
@@ -25,8 +25,6 @@
 
 #include "tlf.h"
 #include "tlf_curses.h"
-<<<<<<< HEAD
-=======
 #include "callinput.h"
 #include "bands.h"
 
@@ -38,284 +36,6 @@
 #define TLF_DEFAULT_PASSBAND RIG_PASSBAND_NORMAL
 #endif
 
-/* output frequency to rig or other rig-related request
- *
- * possible values:
- *  0 - poll rig
- *  SETCWMODE
- *  SETSSBMODE
- *  RESETRIT
- *  SETDIGIMODE
- *  else - set rig frequency
- *
- */
-static freq_t outfreq = 0;
-
-static pthread_mutex_t outfreq_mutex = PTHREAD_MUTEX_INITIALIZER;
-
-static double get_current_seconds();
-static void handle_trx_bandswitch(const freq_t freq);
-
-void set_outfreq(freq_t hertz) {
-    if (!trx_control) {
-	hertz = 0;      // no rig control, ignore request
-    }
-    pthread_mutex_lock(&outfreq_mutex);
-    outfreq = hertz;
-    pthread_mutex_unlock(&outfreq_mutex);
-}
-
-freq_t get_outfreq() {
-    return outfreq;
-}
-
-static freq_t get_and_reset_outfreq() {
-    pthread_mutex_lock(&outfreq_mutex);
-    freq_t f = outfreq;
-    outfreq = 0.0;
-    pthread_mutex_unlock(&outfreq_mutex);
-    return f;
-}
-
-static rmode_t get_ssb_mode() {
-    // LSB below 14 MHz, USB above it
-    return (freq < bandcorner[BANDINDEX_20][0] ? RIG_MODE_LSB : RIG_MODE_USB);
-}
-
-static pbwidth_t get_cw_bandwidth() {
-    // use specified bandwidth (CWBANDWIDTH) if available
-    return (cw_bandwidth > 0 ? cw_bandwidth : TLF_DEFAULT_PASSBAND);
-}
-
-
-void gettxinfo(void) {
-
-    freq_t rigfreq;
-    vfo_t vfo;
-    pbwidth_t bwidth;
-    int retval;
-    int retvalmode;
-    int fldigi_shift_freq;
-
-    static double last_freq_time = 0.0;
-    static int oldbandinx;
-
-    if (!trx_control)
-	return;
-
-    /* CAT PTT wanted, available, inactive, and PTT On requested
-     */
-    if (rigptt == (CAT_PTT_USE | CAT_PTT_ON)) {
-	pthread_mutex_lock(&rig_lock);
-	retval = rig_set_ptt(my_rig, RIG_VFO_CURR, RIG_PTT_ON);
-	pthread_mutex_unlock(&rig_lock);
-
-	/* Set PTT active bit. */
-	rigptt |= CAT_PTT_ACTIVE;
-
-	/* Clear PTT On requested bit. */
-	rigptt &= ~CAT_PTT_ON;
-    }
-
-    /* CAT PTT wanted, available, active and PTT Off requested
-     */
-    if (rigptt == (CAT_PTT_USE | CAT_PTT_ACTIVE | CAT_PTT_OFF)) {
-	pthread_mutex_lock(&rig_lock);
-	retval = rig_set_ptt(my_rig, RIG_VFO_CURR, RIG_PTT_OFF);
-	pthread_mutex_unlock(&rig_lock);
-
-	/* Clear PTT Off requested bit. */
-	rigptt &= ~CAT_PTT_OFF;
-
-	/* Clear PTT active bit. */
-	rigptt &= ~CAT_PTT_ACTIVE;
-    }
-
-    freq_t reqf = get_and_reset_outfreq();  // get actual request
-
-    if (reqf == 0) {
-
-	rigfreq = 0.0;
-
-	double now = get_current_seconds();
-	if (now < last_freq_time + 0.2) {
-	    return;   // last read-out was within 200 ms, skip this query
-	}
-	last_freq_time = now;
-
-	pthread_mutex_lock(&rig_lock);
-	retval = rig_get_vfo(my_rig, &vfo); /* initialize RIG_VFO_CURR */
-	pthread_mutex_unlock(&rig_lock);
-
-	if (retval == RIG_OK || retval == -RIG_ENIMPL || retval == -RIG_ENAVAIL) {
-	    pthread_mutex_lock(&rig_lock);
-	    retval = rig_get_freq(my_rig, RIG_VFO_CURR, &rigfreq);
-	    pthread_mutex_unlock(&rig_lock);
-
-	    if (trxmode == DIGIMODE && (digikeyer == GMFSK || digikeyer == FLDIGI)
-		    && retval == RIG_OK) {
-
-		pthread_mutex_lock(&rig_lock);
-		retvalmode = rig_get_mode(my_rig, RIG_VFO_CURR, &rigmode, &bwidth);
-		pthread_mutex_unlock(&rig_lock);
-
-		if (retvalmode != RIG_OK) {
-		    rigmode = RIG_MODE_NONE;
-		}
-	    }
-	}
-
-	if (trxmode == DIGIMODE && (digikeyer == GMFSK || digikeyer == FLDIGI)) {
-	    rigfreq += (freq_t)fldigi_get_carrier();
-	    if (rigmode == RIG_MODE_RTTY || rigmode == RIG_MODE_RTTYR) {
-		fldigi_shift_freq = fldigi_get_shift_freq();
-		if (fldigi_shift_freq != 0) {
-		    pthread_mutex_lock(&rig_lock);
-		    retval = rig_set_freq(my_rig, RIG_VFO_CURR,
-					  ((freq_t)rigfreq + (freq_t)fldigi_shift_freq));
-		    pthread_mutex_unlock(&rig_lock);
-		}
-	    }
-	}
-
-	if (retval != RIG_OK || rigfreq < 0.1) {
-	    freq = 0.0;
-	    return;
-	}
-
-
-	if (rigfreq >= bandcorner[0][0]) {
-	    freq = rigfreq; // Hz
-	}
-
-	bandinx = freq2bandindex((unsigned int)freq);
-
-	bandfrequency[bandinx] = freq;
-
-	if (bandinx != oldbandinx) {	// band change on trx
-	    oldbandinx = bandinx;
-	    handle_trx_bandswitch((int) freq);
-	}
-
-	/* read speed from rig */
-	if (cwkeyer == HAMLIB_KEYER) {
-	    int rig_cwspeed;
-	    retval = hamlib_keyer_get_speed(&rig_cwspeed);
-
-	    if (retval == RIG_OK) {
-		if (GetCWSpeed() != rig_cwspeed) { // FIXME: doesn't work if rig speed is between the values from CW_SPEEDS
-		    SetCWSpeed(rig_cwspeed);
-
-		    attron(COLOR_PAIR(C_HEADER) | A_STANDOUT);
-		    mvprintw(0, 14, "%2u", GetCWSpeed());
-		}
-	    } else {
-		TLF_LOG_WARN("Problem with rig link: %s", rigerror(retval));
-	    }
-	}
-
-    } else if (reqf == SETCWMODE) {
-
-	pthread_mutex_lock(&rig_lock);
-	retval = rig_set_mode(my_rig, RIG_VFO_CURR, RIG_MODE_CW, get_cw_bandwidth());
-	pthread_mutex_unlock(&rig_lock);
-
-	if (retval != RIG_OK) {
-	    TLF_LOG_WARN("Problem with rig link: %s", rigerror(retval));
-	}
-
-    } else if (reqf == SETSSBMODE) {
-
-	pthread_mutex_lock(&rig_lock);
-	retval = rig_set_mode(my_rig, RIG_VFO_CURR, get_ssb_mode(),
-			      TLF_DEFAULT_PASSBAND);
-	pthread_mutex_unlock(&rig_lock);
-
-	if (retval != RIG_OK) {
-	    TLF_LOG_WARN("Problem with rig link: %s", rigerror(retval));
-	}
-
-    } else if (reqf == SETDIGIMODE) {
-	rmode_t new_mode = digi_mode;
-	if (new_mode == RIG_MODE_NONE) {
-	    if (digikeyer == FLDIGI)
-		new_mode = RIG_MODE_USB;
-	    else
-		new_mode = RIG_MODE_LSB;
-	}
-	pthread_mutex_lock(&rig_lock);
-	retval = rig_set_mode(my_rig, RIG_VFO_CURR, new_mode,
-			      TLF_DEFAULT_PASSBAND);
-	pthread_mutex_unlock(&rig_lock);
-
-	if (retval != RIG_OK) {
-	    TLF_LOG_WARN("Problem with rig link: %s", rigerror(retval));
-	}
-
-    } else if (reqf == RESETRIT) {
-	pthread_mutex_lock(&rig_lock);
-	retval = rig_set_rit(my_rig, RIG_VFO_CURR, 0);
-	pthread_mutex_unlock(&rig_lock);
-
-	if (retval != RIG_OK) {
-	    TLF_LOG_WARN("Problem with rig link: %s", rigerror(retval));
-	}
-
-    } else {
-	// set rig frequency (or carrier) to `reqf'
-	reqf -= fldigi_get_carrier();
-	pthread_mutex_lock(&rig_lock);
-	retval = rig_set_freq(my_rig, RIG_VFO_CURR, (freq_t) reqf);
-	pthread_mutex_unlock(&rig_lock);
-
-	if (retval != RIG_OK) {
-	    TLF_LOG_WARN("Problem with rig link: set frequency: %s", rigerror(retval));
-	}
-
-    }
-
-}
-
-
-static double get_current_seconds() {
-    struct timeval tv;
-    gettimeofday(&tv, NULL);
-    return tv.tv_sec + tv.tv_usec / 1e6;
-}
-
-
-static void handle_trx_bandswitch(const freq_t freq) {
-
-    send_bandswitch(freq);
-
-    rmode_t mode = RIG_MODE_NONE;           // default: no change
-    pbwidth_t width = TLF_DEFAULT_PASSBAND; // passband width, in Hz
-
-    if (trxmode == SSBMODE) {
-	mode = get_ssb_mode();
-    } else if (trxmode == DIGIMODE) {
-	if ((rigmode & (RIG_MODE_LSB | RIG_MODE_USB | RIG_MODE_RTTY | RIG_MODE_RTTYR))
-		!= rigmode) {
-	    mode = RIG_MODE_LSB;
-	}
-    } else {
-	mode = RIG_MODE_CW;
-	width = get_cw_bandwidth();
-    }
-
-    if (mode == RIG_MODE_NONE) {
-	return;     // no change was requested
-    }
-
-    pthread_mutex_lock(&rig_lock);
-    int retval = rig_set_mode(my_rig, RIG_VFO_CURR, mode, width);
-    pthread_mutex_unlock(&rig_lock);
-
-    if (retval != RIG_OK) {
-	TLF_LOG_WARN("Problem with rig link: %s", rigerror(retval));
-    }
->>>>>>> e7cb6d05
-
 void display_cw_speed(unsigned int wpm) {
     attron(COLOR_PAIR(C_HEADER) | A_STANDOUT);
     mvprintw(0, 14, "%2u", wpm);
