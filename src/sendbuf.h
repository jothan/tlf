/*
 * Tlf - contest logging program for amateur radio operators
 * Copyright (C) 2001-2002-2003 Rein Couperus <pa0rct@amsat.org>
 *               2014           Thomas Beierlein <tb@forth-ev.de>
 *
 * This program is free software; you can redistribute it and/or modify
 * it under the terms of the GNU General Public License as published by
 * the Free Software Foundation; either version 2 of the License, or
 * (at your option) any later version.
 *
 * This program is distributed in the hope that it will be useful,
 * but WITHOUT ANY WARRANTY; without even the implied warranty of
 * MERCHANTABILITY or FITNESS FOR A PARTICULAR PURPOSE.  See the
 * GNU General Public License for more details.
 *
 * You should have received a copy of the GNU General Public License
 * along with this program; if not, write to the Free Software
 * Foundation, Inc., 59 Temple Place, Suite 330, Boston, MA  02111-1307  USA
 */
#ifndef SENDBUF_H
#define SENDBUF_H

<<<<<<< HEAD
extern char buffer[];

void sendbuf(void);
void sendmessage(char *msg);
=======
void sendmessage(const char *msg);
>>>>>>> 85161a66

#endif /*  SENDBUF_H */<|MERGE_RESOLUTION|>--- conflicted
+++ resolved
@@ -20,13 +20,6 @@
 #ifndef SENDBUF_H
 #define SENDBUF_H
 
-<<<<<<< HEAD
-extern char buffer[];
-
-void sendbuf(void);
-void sendmessage(char *msg);
-=======
 void sendmessage(const char *msg);
->>>>>>> 85161a66
 
 #endif /*  SENDBUF_H */